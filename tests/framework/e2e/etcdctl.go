// Copyright 2022 The etcd Authors
//
// Licensed under the Apache License, Version 2.0 (the "License");
// you may not use this file except in compliance with the License.
// You may obtain a copy of the License at
//
//     http://www.apache.org/licenses/LICENSE-2.0
//
// Unless required by applicable law or agreed to in writing, software
// distributed under the License is distributed on an "AS IS" BASIS,
// WITHOUT WARRANTIES OR CONDITIONS OF ANY KIND, either express or implied.
// See the License for the specific language governing permissions and
// limitations under the License.

package e2e

import (
	"encoding/json"
	"fmt"
	"strconv"
	"strings"

	clientv3 "go.etcd.io/etcd/client/v3"
	"go.etcd.io/etcd/tests/v3/framework/config"
)

type EtcdctlV3 struct {
	cfg       *EtcdProcessClusterConfig
	endpoints []string
}

func NewEtcdctl(cfg *EtcdProcessClusterConfig, endpoints []string) *EtcdctlV3 {
	return &EtcdctlV3{
		cfg:       cfg,
		endpoints: endpoints,
	}
}

func (ctl *EtcdctlV3) DowngradeEnable(version string) error {
	return SpawnWithExpect(ctl.cmdArgs("downgrade", "enable", version), "Downgrade enable success")
}

func (ctl *EtcdctlV3) Get(key string, o config.GetOptions) (*clientv3.GetResponse, error) {
	args := ctl.cmdArgs()
	if o.Serializable {
		args = append(args, "--consistency", "s")
	}
	args = append(args, "get", key, "-w", "json")
	if o.End != "" {
		args = append(args, o.End)
	}
	if o.Revision != 0 {
		args = append(args, fmt.Sprintf("--rev=%d", o.Revision))
	}
	if o.Prefix {
		args = append(args, "--prefix")
	}
	if o.Limit != 0 {
		args = append(args, fmt.Sprintf("--limit=%d", o.Limit))
	}
	if o.FromKey {
		args = append(args, "--from-key")
	}
	if o.CountOnly {
		args = append(args, "-w", "fields", "--count-only")
	} else {
		args = append(args, "-w", "json")
	}
	switch o.SortBy {
	case clientv3.SortByCreateRevision:
		args = append(args, "--sort-by=CREATE")
	case clientv3.SortByModRevision:
		args = append(args, "--sort-by=MODIFY")
	case clientv3.SortByValue:
		args = append(args, "--sort-by=VALUE")
	case clientv3.SortByVersion:
		args = append(args, "--sort-by=VERSION")
	case clientv3.SortByKey:
		// nothing
	default:
		return nil, fmt.Errorf("bad sort target %v", o.SortBy)
	}
	switch o.Order {
	case clientv3.SortAscend:
		args = append(args, "--order=ASCEND")
	case clientv3.SortDescend:
		args = append(args, "--order=DESCEND")
	case clientv3.SortNone:
		// nothing
	default:
		return nil, fmt.Errorf("bad sort order %v", o.Order)
	}
	cmd, err := SpawnCmd(args, nil)
	if err != nil {
		return nil, err
	}
	var resp clientv3.GetResponse
	if o.CountOnly {
		_, err := cmd.Expect("Count")
		return &resp, err
	}
	line, err := cmd.Expect("header")
	if err != nil {
		return nil, err
	}
	err = json.Unmarshal([]byte(line), &resp)
	return &resp, err
}

func (ctl *EtcdctlV3) Put(key, value string, opts config.PutOptions) error {
	args := ctl.cmdArgs()
	args = append(args, "put", key, value)
	if opts.LeaseID != 0 {
		args = append(args, "--lease", strconv.FormatInt(int64(opts.LeaseID), 16))
	}
	return SpawnWithExpect(args, "OK")
}

func (ctl *EtcdctlV3) Delete(key string, o config.DeleteOptions) (*clientv3.DeleteResponse, error) {
	args := ctl.cmdArgs()
	args = append(args, "del", key, "-w", "json")
	if o.End != "" {
		args = append(args, o.End)
	}
	if o.Prefix {
		args = append(args, "--prefix")
	}
	if o.FromKey {
		args = append(args, "--from-key")
	}
	cmd, err := SpawnCmd(args, nil)
	if err != nil {
		return nil, err
	}
	var resp clientv3.DeleteResponse
	line, err := cmd.Expect("header")
	if err != nil {
		return nil, err
	}
	err = json.Unmarshal([]byte(line), &resp)
	return &resp, err
}

func (ctl *EtcdctlV3) cmdArgs(args ...string) []string {
	cmdArgs := []string{CtlBinPath + "3"}
	for k, v := range ctl.flags() {
		cmdArgs = append(cmdArgs, fmt.Sprintf("--%s=%s", k, v))
	}
	return append(cmdArgs, args...)
}

func (ctl *EtcdctlV3) flags() map[string]string {
	fmap := make(map[string]string)
	if ctl.cfg.ClientTLS == ClientTLS {
		if ctl.cfg.IsClientAutoTLS {
			fmap["insecure-transport"] = "false"
			fmap["insecure-skip-tls-verify"] = "true"
		} else if ctl.cfg.IsClientCRL {
			fmap["cacert"] = CaPath
			fmap["cert"] = RevokedCertPath
			fmap["key"] = RevokedPrivateKeyPath
		} else {
			fmap["cacert"] = CaPath
			fmap["cert"] = CertPath
			fmap["key"] = PrivateKeyPath
		}
	}
	fmap["endpoints"] = strings.Join(ctl.endpoints, ",")
	return fmap
}

func (ctl *EtcdctlV3) Compact(rev int64, o config.CompactOption) (*clientv3.CompactResponse, error) {
	args := ctl.cmdArgs()
	args = append(args, "compact", fmt.Sprint(rev))

	if o.Timeout != 0 {
		args = append(args, fmt.Sprintf("--command-timeout=%s", o.Timeout))
	}
	if o.Physical {
		args = append(args, "--physical")
	}

	return nil, SpawnWithExpect(args, fmt.Sprintf("compacted revision %v", rev))
}

func (ctl *EtcdctlV3) Status() ([]*clientv3.StatusResponse, error) {
	args := ctl.cmdArgs()
	args = append(args, "endpoint", "status", "-w", "json")
	args = append(args, "--endpoints", strings.Join(ctl.endpoints, ","))
	cmd, err := SpawnCmd(args, nil)
	if err != nil {
		return nil, err
	}
	var epStatus []*struct {
		Endpoint string
		Status   *clientv3.StatusResponse
	}
	line, err := cmd.Expect("header")
	if err != nil {
		return nil, err
	}
	err = json.Unmarshal([]byte(line), &epStatus)
	if err != nil {
		return nil, err
	}
	resp := make([]*clientv3.StatusResponse, len(epStatus))
	for _, e := range epStatus {
		resp = append(resp, e.Status)
	}
	return resp, err
}

func (ctl *EtcdctlV3) HashKV(rev int64) ([]*clientv3.HashKVResponse, error) {
	args := ctl.cmdArgs()
	args = append(args, "endpoint", "hashkv", "-w", "json")
	args = append(args, "--endpoints", strings.Join(ctl.endpoints, ","))
	args = append(args, "--rev", fmt.Sprint(rev))
	cmd, err := SpawnCmd(args, nil)
	if err != nil {
		return nil, err
	}
	var epHashKVs []*struct {
		Endpoint string
		HashKV   *clientv3.HashKVResponse
	}
	line, err := cmd.Expect("header")
	if err != nil {
		return nil, err
	}
	err = json.Unmarshal([]byte(line), &epHashKVs)
	if err != nil {
		return nil, err
	}
	resp := make([]*clientv3.HashKVResponse, len(epHashKVs))
	for _, e := range epHashKVs {
		resp = append(resp, e.HashKV)
	}
	return resp, err
}

func (ctl *EtcdctlV3) Health() error {
	args := ctl.cmdArgs()
	args = append(args, "endpoint", "health")
	lines := make([]string, len(ctl.endpoints))
	for i := range lines {
		lines[i] = "is healthy"
	}
	return SpawnWithExpects(args, map[string]string{}, lines...)
}
<<<<<<< HEAD

func (ctl *EtcdctlV3) Alarm(cmd string) (*clientv3.AlarmResponse, error) {
	args := ctl.cmdArgs()
	args = append(args, "alarm", cmd)

	return nil, SpawnWithExpect(args, "alarm:NOSPACE")
=======

func (ctl *EtcdctlV3) Grant(ttl int64) (*clientv3.LeaseGrantResponse, error) {
	args := ctl.cmdArgs()
	args = append(args, "lease", "grant", strconv.FormatInt(ttl, 10), "-w", "json")
	cmd, err := SpawnCmd(args, nil)
	if err != nil {
		return nil, err
	}
	var resp clientv3.LeaseGrantResponse
	line, err := cmd.Expect("ID")
	if err != nil {
		return nil, err
	}
	err = json.Unmarshal([]byte(line), &resp)
	return &resp, err
>>>>>>> 1b208aa9
}

func (ctl *EtcdctlV3) TimeToLive(id clientv3.LeaseID, o config.LeaseOption) (*clientv3.LeaseTimeToLiveResponse, error) {
	args := ctl.cmdArgs()
	args = append(args, "lease", "timetolive", strconv.FormatInt(int64(id), 16), "-w", "json")
	if o.WithAttachedKeys {
		args = append(args, "--keys")
	}
	cmd, err := SpawnCmd(args, nil)
	if err != nil {
		return nil, err
	}
	var resp clientv3.LeaseTimeToLiveResponse
	line, err := cmd.Expect("id")
	if err != nil {
		return nil, err
	}
	err = json.Unmarshal([]byte(line), &resp)
	return &resp, err
}

func (ctl *EtcdctlV3) Defragment(o config.DefragOption) error {
	args := append(ctl.cmdArgs(), "defrag")
	if o.Timeout != 0 {
		args = append(args, fmt.Sprintf("--command-timeout=%s", o.Timeout))
	}
	lines := make([]string, len(ctl.endpoints))
	for i := range lines {
		lines[i] = "Finished defragmenting etcd member"
	}
	_, err := SpawnWithExpectLines(args, map[string]string{}, lines...)
	return err
}

func (ctl *EtcdctlV3) LeaseList() (*clientv3.LeaseLeasesResponse, error) {
	args := ctl.cmdArgs()
	args = append(args, "lease", "list", "-w", "json")
	cmd, err := SpawnCmd(args, nil)
	if err != nil {
		return nil, err
	}
	var resp clientv3.LeaseLeasesResponse
	line, err := cmd.Expect("id")
	if err != nil {
		return nil, err
	}
	err = json.Unmarshal([]byte(line), &resp)
	return &resp, err
}

func (ctl *EtcdctlV3) LeaseKeepAliveOnce(id clientv3.LeaseID) (*clientv3.LeaseKeepAliveResponse, error) {
	args := ctl.cmdArgs()
	args = append(args, "lease", "keep-alive", strconv.FormatInt(int64(id), 16), "--once", "-w", "json")
	cmd, err := SpawnCmd(args, nil)
	if err != nil {
		return nil, err
	}
	var resp clientv3.LeaseKeepAliveResponse
	line, err := cmd.Expect("ID")
	if err != nil {
		return nil, err
	}
	err = json.Unmarshal([]byte(line), &resp)
	return &resp, err
}

func (ctl *EtcdctlV3) LeaseRevoke(id clientv3.LeaseID) (*clientv3.LeaseRevokeResponse, error) {
	args := ctl.cmdArgs()
	args = append(args, "lease", "revoke", strconv.FormatInt(int64(id), 16), "-w", "json")
	cmd, err := SpawnCmd(args, nil)
	if err != nil {
		return nil, err
	}
	var resp clientv3.LeaseRevokeResponse
	line, err := cmd.Expect("header")
	if err != nil {
		return nil, err
	}
	err = json.Unmarshal([]byte(line), &resp)
	return &resp, err
}<|MERGE_RESOLUTION|>--- conflicted
+++ resolved
@@ -247,14 +247,6 @@
 	}
 	return SpawnWithExpects(args, map[string]string{}, lines...)
 }
-<<<<<<< HEAD
-
-func (ctl *EtcdctlV3) Alarm(cmd string) (*clientv3.AlarmResponse, error) {
-	args := ctl.cmdArgs()
-	args = append(args, "alarm", cmd)
-
-	return nil, SpawnWithExpect(args, "alarm:NOSPACE")
-=======
 
 func (ctl *EtcdctlV3) Grant(ttl int64) (*clientv3.LeaseGrantResponse, error) {
 	args := ctl.cmdArgs()
@@ -270,7 +262,6 @@
 	}
 	err = json.Unmarshal([]byte(line), &resp)
 	return &resp, err
->>>>>>> 1b208aa9
 }
 
 func (ctl *EtcdctlV3) TimeToLive(id clientv3.LeaseID, o config.LeaseOption) (*clientv3.LeaseTimeToLiveResponse, error) {
@@ -351,4 +342,11 @@
 	}
 	err = json.Unmarshal([]byte(line), &resp)
 	return &resp, err
+}
+
+func (ctl *EtcdctlV3) Alarm(cmd string) (*clientv3.AlarmResponse, error) {
+	args := ctl.cmdArgs()
+	args = append(args, "alarm", cmd)
+
+	return nil, SpawnWithExpect(args, "alarm:NOSPACE")
 }