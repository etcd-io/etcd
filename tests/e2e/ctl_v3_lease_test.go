// Copyright 2016 The etcd Authors
//
// Licensed under the Apache License, Version 2.0 (the "License");
// you may not use this file except in compliance with the License.
// You may obtain a copy of the License at
//
//     http://www.apache.org/licenses/LICENSE-2.0
//
// Unless required by applicable law or agreed to in writing, software
// distributed under the License is distributed on an "AS IS" BASIS,
// WITHOUT WARRANTIES OR CONDITIONS OF ANY KIND, either express or implied.
// See the License for the specific language governing permissions and
// limitations under the License.

package e2e

import (
	"fmt"
	"strconv"
	"strings"
	"testing"
	"time"

	"go.etcd.io/etcd/tests/v3/framework/e2e"
)

func TestCtlV3LeaseGrantTimeToLive(t *testing.T) { testCtl(t, leaseTestGrantTimeToLive) }
func TestCtlV3LeaseGrantTimeToLiveNoTLS(t *testing.T) {
	testCtl(t, leaseTestGrantTimeToLive, withCfg(*e2e.NewConfigNoTLS()))
}
func TestCtlV3LeaseGrantTimeToLiveClientTLS(t *testing.T) {
	testCtl(t, leaseTestGrantTimeToLive, withCfg(*e2e.NewConfigClientTLS()))
}
func TestCtlV3LeaseGrantTimeToLiveClientAutoTLS(t *testing.T) {
	testCtl(t, leaseTestGrantTimeToLive, withCfg(*e2e.NewConfigClientAutoTLS()))
}
func TestCtlV3LeaseGrantTimeToLivePeerTLS(t *testing.T) {
	testCtl(t, leaseTestGrantTimeToLive, withCfg(*e2e.NewConfigPeerTLS()))
}

func TestCtlV3LeaseGrantLeases(t *testing.T) { testCtl(t, leaseTestGrantLeaseListed) }
func TestCtlV3LeaseGrantLeasesNoTLS(t *testing.T) {
	testCtl(t, leaseTestGrantLeaseListed, withCfg(*e2e.NewConfigNoTLS()))
}
func TestCtlV3LeaseGrantLeasesClientTLS(t *testing.T) {
	testCtl(t, leaseTestGrantLeaseListed, withCfg(*e2e.NewConfigClientTLS()))
}
func TestCtlV3LeaseGrantLeasesClientAutoTLS(t *testing.T) {
	testCtl(t, leaseTestGrantLeaseListed, withCfg(*e2e.NewConfigClientAutoTLS()))
}
func TestCtlV3LeaseGrantLeasesPeerTLS(t *testing.T) {
	testCtl(t, leaseTestGrantLeaseListed, withCfg(*e2e.NewConfigPeerTLS()))
}

func TestCtlV3LeaseTestTimeToLiveExpired(t *testing.T) { testCtl(t, leaseTestTimeToLiveExpired) }
func TestCtlV3LeaseTestTimeToLiveExpiredNoTLS(t *testing.T) {
	testCtl(t, leaseTestTimeToLiveExpired, withCfg(*e2e.NewConfigNoTLS()))
}
func TestCtlV3LeaseTestTimeToLiveExpiredClientTLS(t *testing.T) {
	testCtl(t, leaseTestTimeToLiveExpired, withCfg(*e2e.NewConfigClientTLS()))
}
func TestCtlV3LeaseTestTimeToLiveExpiredClientAutoTLS(t *testing.T) {
	testCtl(t, leaseTestTimeToLiveExpired, withCfg(*e2e.NewConfigClientAutoTLS()))
}
func TestCtlV3LeaseTestTimeToLiveExpiredPeerTLS(t *testing.T) {
	testCtl(t, leaseTestTimeToLiveExpired, withCfg(*e2e.NewConfigPeerTLS()))
}

func TestCtlV3LeaseKeepAlive(t *testing.T) { testCtl(t, leaseTestKeepAlive) }
func TestCtlV3LeaseKeepAliveNoTLS(t *testing.T) {
	testCtl(t, leaseTestKeepAlive, withCfg(*e2e.NewConfigNoTLS()))
}
func TestCtlV3LeaseKeepAliveClientTLS(t *testing.T) {
	testCtl(t, leaseTestKeepAlive, withCfg(*e2e.NewConfigClientTLS()))
}
func TestCtlV3LeaseKeepAliveClientAutoTLS(t *testing.T) {
	testCtl(t, leaseTestKeepAlive, withCfg(*e2e.NewConfigClientAutoTLS()))
}
func TestCtlV3LeaseKeepAlivePeerTLS(t *testing.T) {
	testCtl(t, leaseTestKeepAlive, withCfg(*e2e.NewConfigPeerTLS()))
}

func TestCtlV3LeaseKeepAliveOnce(t *testing.T) { testCtl(t, leaseTestKeepAliveOnce) }
func TestCtlV3LeaseKeepAliveOnceNoTLS(t *testing.T) {
	testCtl(t, leaseTestKeepAliveOnce, withCfg(*e2e.NewConfigNoTLS()))
}
func TestCtlV3LeaseKeepAliveOnceClientTLS(t *testing.T) {
	testCtl(t, leaseTestKeepAliveOnce, withCfg(*e2e.NewConfigClientTLS()))
}
func TestCtlV3LeaseKeepAliveOnceClientAutoTLS(t *testing.T) {
	testCtl(t, leaseTestKeepAliveOnce, withCfg(*e2e.NewConfigClientAutoTLS()))
}
func TestCtlV3LeaseKeepAliveOncePeerTLS(t *testing.T) {
	testCtl(t, leaseTestKeepAliveOnce, withCfg(*e2e.NewConfigPeerTLS()))
}

func TestCtlV3LeaseRevoke(t *testing.T) { testCtl(t, leaseTestRevoked) }
func TestCtlV3LeaseRevokeNoTLS(t *testing.T) {
	testCtl(t, leaseTestRevoked, withCfg(*e2e.NewConfigNoTLS()))
}
func TestCtlV3LeaseRevokeClientTLS(t *testing.T) {
	testCtl(t, leaseTestRevoked, withCfg(*e2e.NewConfigClientTLS()))
}
func TestCtlV3LeaseRevokeClientAutoTLS(t *testing.T) {
	testCtl(t, leaseTestRevoked, withCfg(*e2e.NewConfigClientAutoTLS()))
}
func TestCtlV3LeaseRevokePeerTLS(t *testing.T) {
	testCtl(t, leaseTestRevoked, withCfg(*e2e.NewConfigPeerTLS()))
}

func leaseTestGrantTimeToLive(cx ctlCtx) {
	id, err := ctlV3LeaseGrant(cx, 10)
	if err != nil {
		cx.t.Fatalf("leaseTestGrantTimeToLive: ctlV3LeaseGrant error (%v)", err)
	}

	cmdArgs := append(cx.PrefixArgs(), "lease", "timetolive", id, "--keys")
	proc, err := e2e.SpawnCmd(cmdArgs, cx.envMap)
	if err != nil {
		cx.t.Fatalf("leaseTestGrantTimeToLive: error (%v)", err)
	}
	line, err := proc.Expect(" granted with TTL(")
	if err != nil {
		cx.t.Fatalf("leaseTestGrantTimeToLive: error (%v)", err)
	}
	if err = proc.Close(); err != nil {
		cx.t.Fatalf("leaseTestGrantTimeToLive: error (%v)", err)
	}
	if !strings.Contains(line, ", attached keys") {
		cx.t.Fatalf("leaseTestGrantTimeToLive: expected 'attached keys', got %q", line)
	}
	if !strings.Contains(line, id) {
		cx.t.Fatalf("leaseTestGrantTimeToLive: expected leaseID %q, got %q", id, line)
	}
}

func leaseTestGrantLeaseListed(cx ctlCtx) {
	err := leaseTestGrantLeasesList(cx)
	if err != nil {
		cx.t.Fatalf("leaseTestGrantLeasesList: (%v)", err)
	}
}

func leaseTestGrantLeasesList(cx ctlCtx) error {
	id, err := ctlV3LeaseGrant(cx, 10)
	if err != nil {
		return fmt.Errorf("ctlV3LeaseGrant error (%v)", err)
	}

	cmdArgs := append(cx.PrefixArgs(), "lease", "list")
	proc, err := e2e.SpawnCmd(cmdArgs, cx.envMap)
	if err != nil {
		return fmt.Errorf("lease list failed (%v)", err)
	}
	_, err = proc.Expect(id)
	if err != nil {
		return fmt.Errorf("lease id not in returned list (%v)", err)
	}
	return proc.Close()
}

func leaseTestTimeToLiveExpired(cx ctlCtx) {
	err := leaseTestTimeToLiveExpire(cx, 3)
	if err != nil {
		cx.t.Fatalf("leaseTestTimeToLiveExpire: (%v)", err)
	}
}

func leaseTestTimeToLiveExpire(cx ctlCtx, ttl int) error {
	leaseID, err := ctlV3LeaseGrant(cx, ttl)
	if err != nil {
		return fmt.Errorf("ctlV3LeaseGrant error (%v)", err)
	}

	if err = ctlV3Put(cx, "key", "val", leaseID); err != nil {
		return fmt.Errorf("ctlV3Put error (%v)", err)
	}
	// eliminate false positive
	time.Sleep(time.Duration(ttl+1) * time.Second)
	cmdArgs := append(cx.PrefixArgs(), "lease", "timetolive", leaseID)
	exp := fmt.Sprintf("lease %s already expired", leaseID)
	if err = e2e.SpawnWithExpectWithEnv(cmdArgs, cx.envMap, exp); err != nil {
		return fmt.Errorf("lease not properly expired: (%v)", err)
	}
	if err := ctlV3Get(cx, []string{"key"}); err != nil {
		return fmt.Errorf("ctlV3Get error (%v)", err)
	}
	return nil
}

func leaseTestKeepAlive(cx ctlCtx) {
	// put with TTL 10 seconds and keep-alive
	leaseID, err := ctlV3LeaseGrant(cx, 10)
	if err != nil {
		cx.t.Fatalf("leaseTestKeepAlive: ctlV3LeaseGrant error (%v)", err)
	}
	if err := ctlV3Put(cx, "key", "val", leaseID); err != nil {
		cx.t.Fatalf("leaseTestKeepAlive: ctlV3Put error (%v)", err)
	}
	if err := ctlV3LeaseKeepAlive(cx, leaseID); err != nil {
		cx.t.Fatalf("leaseTestKeepAlive: ctlV3LeaseKeepAlive error (%v)", err)
	}
	if err := ctlV3Get(cx, []string{"key"}, kv{"key", "val"}); err != nil {
		cx.t.Fatalf("leaseTestKeepAlive: ctlV3Get error (%v)", err)
	}
}

func leaseTestKeepAliveOnce(cx ctlCtx) {
	// put with TTL 10 seconds and keep-alive once
	leaseID, err := ctlV3LeaseGrant(cx, 10)
	if err != nil {
		cx.t.Fatalf("leaseTestKeepAlive: ctlV3LeaseGrant error (%v)", err)
	}
	if err := ctlV3Put(cx, "key", "val", leaseID); err != nil {
		cx.t.Fatalf("leaseTestKeepAlive: ctlV3Put error (%v)", err)
	}
	if err := ctlV3LeaseKeepAliveOnce(cx, leaseID); err != nil {
		cx.t.Fatalf("leaseTestKeepAlive: ctlV3LeaseKeepAliveOnce error (%v)", err)
	}
	if err := ctlV3Get(cx, []string{"key"}, kv{"key", "val"}); err != nil {
		cx.t.Fatalf("leaseTestKeepAlive: ctlV3Get error (%v)", err)
	}
}

func leaseTestRevoked(cx ctlCtx) {
	err := leaseTestRevoke(cx)
	if err != nil {
		cx.t.Fatalf("leaseTestRevoke: (%v)", err)
	}
}

func leaseTestRevoke(cx ctlCtx) error {
	// put with TTL 10 seconds and revoke
	leaseID, err := ctlV3LeaseGrant(cx, 10)
	if err != nil {
		return fmt.Errorf("ctlV3LeaseGrant error (%v)", err)
	}
	if err := ctlV3Put(cx, "key", "val", leaseID); err != nil {
		return fmt.Errorf("ctlV3Put error (%v)", err)
	}
	if err := ctlV3LeaseRevoke(cx, leaseID); err != nil {
		return fmt.Errorf("ctlV3LeaseRevoke error (%v)", err)
	}
	if err := ctlV3Get(cx, []string{"key"}); err != nil { // expect no output
		return fmt.Errorf("ctlV3Get error (%v)", err)
	}
	return nil
}

func ctlV3LeaseGrant(cx ctlCtx, ttl int) (string, error) {
	cmdArgs := append(cx.PrefixArgs(), "lease", "grant", strconv.Itoa(ttl))
	proc, err := e2e.SpawnCmd(cmdArgs, cx.envMap)
	if err != nil {
		return "", err
	}

	line, err := proc.Expect(" granted with TTL(")
	if err != nil {
		return "", err
	}
	if err = proc.Close(); err != nil {
		return "", err
	}

	// parse 'line LEASE_ID granted with TTL(5s)' to get lease ID
	hs := strings.Split(line, " ")
	if len(hs) < 2 {
		return "", fmt.Errorf("lease grant failed with %q", line)
	}
	return hs[1], nil
}

func ctlV3LeaseKeepAlive(cx ctlCtx, leaseID string) error {
	cmdArgs := append(cx.PrefixArgs(), "lease", "keep-alive", leaseID)

	proc, err := e2e.SpawnCmd(cmdArgs, nil)
	if err != nil {
		return err
	}

	if _, err = proc.Expect(fmt.Sprintf("lease %s keepalived with TTL(", leaseID)); err != nil {
		return err
	}
	return proc.Stop()
}

func ctlV3LeaseKeepAliveOnce(cx ctlCtx, leaseID string) error {
	cmdArgs := append(cx.PrefixArgs(), "lease", "keep-alive", "--once", leaseID)

	proc, err := e2e.SpawnCmd(cmdArgs, nil)
	if err != nil {
		return err
	}

	if _, err = proc.Expect(fmt.Sprintf("lease %s keepalived with TTL(", leaseID)); err != nil {
		return err
	}
	return proc.Stop()
}

func ctlV3LeaseRevoke(cx ctlCtx, leaseID string) error {
	cmdArgs := append(cx.PrefixArgs(), "lease", "revoke", leaseID)
<<<<<<< HEAD
	return spawnWithExpectWithEnv(cmdArgs, cx.envMap, fmt.Sprintf("lease %s revoked", leaseID))
=======
	return e2e.SpawnWithExpectWithEnv(cmdArgs, cx.envMap, fmt.Sprintf("lease %s revoked", leaseID))
>>>>>>> 4ab03223
}

func ctlV3LeaseTimeToLive(cx ctlCtx, leaseID string, withKeys bool) error {
	cmdArgs := append(cx.PrefixArgs(), "lease", "timetolive", leaseID)
	if withKeys {
		cmdArgs = append(cmdArgs, "--keys")
	}
<<<<<<< HEAD
	return spawnWithExpectWithEnv(cmdArgs, cx.envMap, fmt.Sprintf("lease %s granted with", leaseID))
=======
	return e2e.SpawnWithExpectWithEnv(cmdArgs, cx.envMap, fmt.Sprintf("lease %s granted with", leaseID))
>>>>>>> 4ab03223
}<|MERGE_RESOLUTION|>--- conflicted
+++ resolved
@@ -300,11 +300,7 @@
 
 func ctlV3LeaseRevoke(cx ctlCtx, leaseID string) error {
 	cmdArgs := append(cx.PrefixArgs(), "lease", "revoke", leaseID)
-<<<<<<< HEAD
-	return spawnWithExpectWithEnv(cmdArgs, cx.envMap, fmt.Sprintf("lease %s revoked", leaseID))
-=======
 	return e2e.SpawnWithExpectWithEnv(cmdArgs, cx.envMap, fmt.Sprintf("lease %s revoked", leaseID))
->>>>>>> 4ab03223
 }
 
 func ctlV3LeaseTimeToLive(cx ctlCtx, leaseID string, withKeys bool) error {
@@ -312,9 +308,13 @@
 	if withKeys {
 		cmdArgs = append(cmdArgs, "--keys")
 	}
-<<<<<<< HEAD
+	return e2e.SpawnWithExpectWithEnv(cmdArgs, cx.envMap, fmt.Sprintf("lease %s granted with", leaseID))
+}
+
+func ctlV3LeaseTimeToLive(cx ctlCtx, leaseID string, withKeys bool) error {
+	cmdArgs := append(cx.PrefixArgs(), "lease", "timetolive", leaseID)
+	if withKeys {
+		cmdArgs = append(cmdArgs, "--keys")
+	}
 	return spawnWithExpectWithEnv(cmdArgs, cx.envMap, fmt.Sprintf("lease %s granted with", leaseID))
-=======
-	return e2e.SpawnWithExpectWithEnv(cmdArgs, cx.envMap, fmt.Sprintf("lease %s granted with", leaseID))
->>>>>>> 4ab03223
 }