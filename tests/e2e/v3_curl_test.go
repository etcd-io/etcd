// Copyright 2016 The etcd Authors
//
// Licensed under the Apache License, Version 2.0 (the "License");
// you may not use this file except in compliance with the License.
// You may obtain a copy of the License at
//
//     http://www.apache.org/licenses/LICENSE-2.0
//
// Unless required by applicable law or agreed to in writing, software
// distributed under the License is distributed on an "AS IS" BASIS,
// WITHOUT WARRANTIES OR CONDITIONS OF ANY KIND, either express or implied.
// See the License for the specific language governing permissions and
// limitations under the License.

package e2e

import (
	"encoding/base64"
	"encoding/json"
	"fmt"
	"path"
	"strconv"
	"testing"

	"go.etcd.io/etcd/api/v3/authpb"
	pb "go.etcd.io/etcd/api/v3/etcdserverpb"
	"go.etcd.io/etcd/api/v3/v3rpc/rpctypes"
	"go.etcd.io/etcd/client/pkg/v3/testutil"
	epb "go.etcd.io/etcd/server/v3/etcdserver/api/v3election/v3electionpb"
	"go.etcd.io/etcd/tests/v3/framework/e2e"

	"github.com/grpc-ecosystem/grpc-gateway/runtime"
)

// TODO: remove /v3beta tests in 3.5 release
var apiPrefix = []string{"/v3", "/v3beta"}

func TestV3CurlPutGetNoTLS(t *testing.T) {
	for _, p := range apiPrefix {
		testCtl(t, testV3CurlPutGet, withApiPrefix(p), withCfg(*e2e.NewConfigNoTLS()))
	}
}
func TestV3CurlPutGetAutoTLS(t *testing.T) {
	for _, p := range apiPrefix {
		testCtl(t, testV3CurlPutGet, withApiPrefix(p), withCfg(*e2e.NewConfigAutoTLS()))
	}
}
func TestV3CurlPutGetAllTLS(t *testing.T) {
	for _, p := range apiPrefix {
		testCtl(t, testV3CurlPutGet, withApiPrefix(p), withCfg(*e2e.NewConfigTLS()))
	}
}
func TestV3CurlPutGetPeerTLS(t *testing.T) {
	for _, p := range apiPrefix {
		testCtl(t, testV3CurlPutGet, withApiPrefix(p), withCfg(*e2e.NewConfigPeerTLS()))
	}
}
func TestV3CurlPutGetClientTLS(t *testing.T) {
	for _, p := range apiPrefix {
		testCtl(t, testV3CurlPutGet, withApiPrefix(p), withCfg(*e2e.NewConfigClientTLS()))
	}
}
func TestV3CurlWatch(t *testing.T) {
	for _, p := range apiPrefix {
		testCtl(t, testV3CurlWatch, withApiPrefix(p))
	}
}
func TestV3CurlTxn(t *testing.T) {
	for _, p := range apiPrefix {
		testCtl(t, testV3CurlTxn, withApiPrefix(p))
	}
}
func TestV3CurlAuth(t *testing.T) {
	for _, p := range apiPrefix {
		testCtl(t, testV3CurlAuth, withApiPrefix(p))
	}
}
func TestV3CurlAuthClientTLSCertAuth(t *testing.T) {
	for _, p := range apiPrefix {
		testCtl(t, testV3CurlAuth, withApiPrefix(p), withCfg(*e2e.NewConfigClientTLSCertAuthWithNoCN()))
	}
}

func testV3CurlPutGet(cx ctlCtx) {
	var (
		key   = []byte("foo")
		value = []byte("bar") // this will be automatically base64-encoded by Go

		expectPut = `"revision":"`
		expectGet = `"value":"`
	)
	putData, err := json.Marshal(&pb.PutRequest{
		Key:   key,
		Value: value,
	})
	if err != nil {
		cx.t.Fatal(err)
	}
	rangeData, err := json.Marshal(&pb.RangeRequest{
		Key: key,
	})
	if err != nil {
		cx.t.Fatal(err)
	}

	p := cx.apiPrefix

	if err := e2e.CURLPost(cx.epc, e2e.CURLReq{Endpoint: path.Join(p, "/kv/put"), Value: string(putData), Expected: expectPut}); err != nil {
		cx.t.Fatalf("failed testV3CurlPutGet put with curl using prefix (%s) (%v)", p, err)
	}
	if err := e2e.CURLPost(cx.epc, e2e.CURLReq{Endpoint: path.Join(p, "/kv/range"), Value: string(rangeData), Expected: expectGet}); err != nil {
		cx.t.Fatalf("failed testV3CurlPutGet get with curl using prefix (%s) (%v)", p, err)
	}
	if cx.cfg.ClientTLS == e2e.ClientTLSAndNonTLS {
		if err := e2e.CURLPost(cx.epc, e2e.CURLReq{Endpoint: path.Join(p, "/kv/range"), Value: string(rangeData), Expected: expectGet, IsTLS: true}); err != nil {
			cx.t.Fatalf("failed testV3CurlPutGet get with curl using prefix (%s) (%v)", p, err)
		}
	}
}

func testV3CurlWatch(cx ctlCtx) {
	// store "bar" into "foo"
	putreq, err := json.Marshal(&pb.PutRequest{Key: []byte("foo"), Value: []byte("bar")})
	if err != nil {
		cx.t.Fatal(err)
	}
	// watch for first update to "foo"
	wcr := &pb.WatchCreateRequest{Key: []byte("foo"), StartRevision: 1}
	wreq, err := json.Marshal(wcr)
	if err != nil {
		cx.t.Fatal(err)
	}
	// marshaling the grpc to json gives:
	// "{"RequestUnion":{"CreateRequest":{"key":"Zm9v","start_revision":1}}}"
	// but the gprc-gateway expects a different format..
	wstr := `{"create_request" : ` + string(wreq) + "}"
	p := cx.apiPrefix

	if err = e2e.CURLPost(cx.epc, e2e.CURLReq{Endpoint: path.Join(p, "/kv/put"), Value: string(putreq), Expected: "revision"}); err != nil {
		cx.t.Fatalf("failed testV3CurlWatch put with curl using prefix (%s) (%v)", p, err)
	}
	// expects "bar", timeout after 2 seconds since stream waits forever
	if err = e2e.CURLPost(cx.epc, e2e.CURLReq{Endpoint: path.Join(p, "/watch"), Value: wstr, Expected: `"YmFy"`, Timeout: 2}); err != nil {
		cx.t.Fatalf("failed testV3CurlWatch watch with curl using prefix (%s) (%v)", p, err)
	}
}

func testV3CurlTxn(cx ctlCtx) {
	txn := &pb.TxnRequest{
		Compare: []*pb.Compare{
			{
				Key:         []byte("foo"),
				Result:      pb.Compare_EQUAL,
				Target:      pb.Compare_CREATE,
				TargetUnion: &pb.Compare_CreateRevision{CreateRevision: 0},
			},
		},
		Success: []*pb.RequestOp{
			{
				Request: &pb.RequestOp_RequestPut{
					RequestPut: &pb.PutRequest{
						Key:   []byte("foo"),
						Value: []byte("bar"),
					},
				},
			},
		},
	}
	m := &runtime.JSONPb{}
	jsonDat, jerr := m.Marshal(txn)
	if jerr != nil {
		cx.t.Fatal(jerr)
	}
	expected := `"succeeded":true,"responses":[{"response_put":{"header":{"revision":"2"}}}]`
	p := cx.apiPrefix
	if err := e2e.CURLPost(cx.epc, e2e.CURLReq{Endpoint: path.Join(p, "/kv/txn"), Value: string(jsonDat), Expected: expected}); err != nil {
		cx.t.Fatalf("failed testV3CurlTxn txn with curl using prefix (%s) (%v)", p, err)
	}

	// was crashing etcd server
	malformed := `{"compare":[{"result":0,"target":1,"key":"Zm9v","TargetUnion":null}],"success":[{"Request":{"RequestPut":{"key":"Zm9v","value":"YmFy"}}}]}`
	if err := e2e.CURLPost(cx.epc, e2e.CURLReq{Endpoint: path.Join(p, "/kv/txn"), Value: malformed, Expected: "error"}); err != nil {
		cx.t.Fatalf("failed testV3CurlTxn put with curl using prefix (%s) (%v)", p, err)
	}

}

func testV3CurlAuth(cx ctlCtx) {
	p := cx.apiPrefix
	usernames := []string{"root", "nonroot", "nooption"}
	pwds := []string{"toor", "pass", "pass"}
	options := []*authpb.UserAddOptions{{NoPassword: false}, {NoPassword: false}, nil}

	// create users
	for i := 0; i < len(usernames); i++ {
		user, err := json.Marshal(&pb.AuthUserAddRequest{Name: usernames[i], Password: pwds[i], Options: options[i]})
		testutil.AssertNil(cx.t, err)

		if err = e2e.CURLPost(cx.epc, e2e.CURLReq{Endpoint: path.Join(p, "/auth/user/add"), Value: string(user), Expected: "revision"}); err != nil {
			cx.t.Fatalf("failed testV3CurlAuth add user %v with curl (%v)", usernames[i], err)
		}
	}

	// create root role
	rolereq, err := json.Marshal(&pb.AuthRoleAddRequest{Name: string("root")})
	testutil.AssertNil(cx.t, err)

	if err = e2e.CURLPost(cx.epc, e2e.CURLReq{Endpoint: path.Join(p, "/auth/role/add"), Value: string(rolereq), Expected: "revision"}); err != nil {
		cx.t.Fatalf("failed testV3CurlAuth create role with curl using prefix (%s) (%v)", p, err)
	}

	//grant root role
	for i := 0; i < len(usernames); i++ {
		grantroleroot, err := json.Marshal(&pb.AuthUserGrantRoleRequest{User: usernames[i], Role: "root"})
		testutil.AssertNil(cx.t, err)

		if err = e2e.CURLPost(cx.epc, e2e.CURLReq{Endpoint: path.Join(p, "/auth/user/grant"), Value: string(grantroleroot), Expected: "revision"}); err != nil {
			cx.t.Fatalf("failed testV3CurlAuth grant role with curl using prefix (%s) (%v)", p, err)
		}
	}

	// enable auth
	if err = e2e.CURLPost(cx.epc, e2e.CURLReq{Endpoint: path.Join(p, "/auth/enable"), Value: string("{}"), Expected: "revision"}); err != nil {
		cx.t.Fatalf("failed testV3CurlAuth enable auth with curl using prefix (%s) (%v)", p, err)
	}

	for i := 0; i < len(usernames); i++ {
		// put "bar[i]" into "foo[i]"
		putreq, err := json.Marshal(&pb.PutRequest{Key: []byte(fmt.Sprintf("foo%d", i)), Value: []byte(fmt.Sprintf("bar%d", i))})
		testutil.AssertNil(cx.t, err)

		// fail put no auth
		if err = e2e.CURLPost(cx.epc, e2e.CURLReq{Endpoint: path.Join(p, "/kv/put"), Value: string(putreq), Expected: "error"}); err != nil {
			cx.t.Fatalf("failed testV3CurlAuth no auth put with curl using prefix (%s) (%v)", p, err)
		}

		// auth request
		authreq, err := json.Marshal(&pb.AuthenticateRequest{Name: usernames[i], Password: pwds[i]})
		testutil.AssertNil(cx.t, err)

		var (
			authHeader string
			cmdArgs    []string
			lineFunc   = func(txt string) bool { return true }
		)

<<<<<<< HEAD
		cmdArgs = cURLPrefixArgsCluster(cx.epc, "POST", cURLReq{endpoint: path.Join(p, "/auth/authenticate"), value: string(authreq)})
		proc, err := spawnCmd(cmdArgs, cx.envMap)
=======
		cmdArgs = e2e.CURLPrefixArgsCluster(cx.epc, "POST", e2e.CURLReq{Endpoint: path.Join(p, "/auth/authenticate"), Value: string(authreq)})
		proc, err := e2e.SpawnCmd(cmdArgs, cx.envMap)
>>>>>>> 4ab03223
		testutil.AssertNil(cx.t, err)
		defer proc.Close()

		cURLRes, err := proc.ExpectFunc(lineFunc)
		testutil.AssertNil(cx.t, err)

		authRes := make(map[string]interface{})
		testutil.AssertNil(cx.t, json.Unmarshal([]byte(cURLRes), &authRes))

		token, ok := authRes[rpctypes.TokenFieldNameGRPC].(string)
		if !ok {
			cx.t.Fatalf("failed invalid token in authenticate response with curl using user (%v)", usernames[i])
		}

		authHeader = "Authorization: " + token

		// put with auth
		if err = e2e.CURLPost(cx.epc, e2e.CURLReq{Endpoint: path.Join(p, "/kv/put"), Value: string(putreq), Header: authHeader, Expected: "revision"}); err != nil {
			cx.t.Fatalf("failed testV3CurlAuth auth put with curl using prefix (%s) and user (%v) (%v)", p, usernames[i], err)
		}
	}
}

func TestV3CurlCampaignNoTLS(t *testing.T) {
	for _, p := range apiPrefix {
		testCtl(t, testV3CurlCampaign, withApiPrefix(p), withCfg(*e2e.NewConfigNoTLS()))
	}
}

func testV3CurlCampaign(cx ctlCtx) {
	cdata, err := json.Marshal(&epb.CampaignRequest{
		Name:  []byte("/election-prefix"),
		Value: []byte("v1"),
	})
	if err != nil {
		cx.t.Fatal(err)
	}
<<<<<<< HEAD
	cargs := cURLPrefixArgsCluster(cx.epc, "POST", cURLReq{
		endpoint: path.Join(cx.apiPrefix, "/election/campaign"),
		value:    string(cdata),
=======
	cargs := e2e.CURLPrefixArgsCluster(cx.epc, "POST", e2e.CURLReq{
		Endpoint: path.Join(cx.apiPrefix, "/election/campaign"),
		Value:    string(cdata),
>>>>>>> 4ab03223
	})
	lines, err := e2e.SpawnWithExpectLines(cargs, cx.envMap, `"leader":{"name":"`)
	if err != nil {
		cx.t.Fatalf("failed post campaign request (%s) (%v)", cx.apiPrefix, err)
	}
	if len(lines) != 1 {
		cx.t.Fatalf("len(lines) expected 1, got %+v", lines)
	}

	var cresp campaignResponse
	if err = json.Unmarshal([]byte(lines[0]), &cresp); err != nil {
		cx.t.Fatalf("failed to unmarshal campaign response %v", err)
	}
	ndata, err := base64.StdEncoding.DecodeString(cresp.Leader.Name)
	if err != nil {
		cx.t.Fatalf("failed to decode leader key %v", err)
	}
	kdata, err := base64.StdEncoding.DecodeString(cresp.Leader.Key)
	if err != nil {
		cx.t.Fatalf("failed to decode leader key %v", err)
	}

	rev, _ := strconv.ParseInt(cresp.Leader.Rev, 10, 64)
	lease, _ := strconv.ParseInt(cresp.Leader.Lease, 10, 64)
	pdata, err := json.Marshal(&epb.ProclaimRequest{
		Leader: &epb.LeaderKey{
			Name:  ndata,
			Key:   kdata,
			Rev:   rev,
			Lease: lease,
		},
		Value: []byte("v2"),
	})
	if err != nil {
		cx.t.Fatal(err)
	}
	if err = e2e.CURLPost(cx.epc, e2e.CURLReq{
		Endpoint: path.Join(cx.apiPrefix, "/election/proclaim"),
		Value:    string(pdata),
		Expected: `"revision":`,
	}); err != nil {
		cx.t.Fatalf("failed post proclaim request (%s) (%v)", cx.apiPrefix, err)
	}
}

func TestV3CurlProclaimMissiongLeaderKeyNoTLS(t *testing.T) {
	for _, p := range apiPrefix {
		testCtl(t, testV3CurlProclaimMissiongLeaderKey, withApiPrefix(p), withCfg(*e2e.NewConfigNoTLS()))
	}
}

func testV3CurlProclaimMissiongLeaderKey(cx ctlCtx) {
	pdata, err := json.Marshal(&epb.ProclaimRequest{Value: []byte("v2")})
	if err != nil {
		cx.t.Fatal(err)
	}
	if err = e2e.CURLPost(cx.epc, e2e.CURLReq{
		Endpoint: path.Join(cx.apiPrefix, "/election/proclaim"),
		Value:    string(pdata),
		Expected: `{"error":"\"leader\" field must be provided","code":2,"message":"\"leader\" field must be provided"}`,
	}); err != nil {
		cx.t.Fatalf("failed post proclaim request (%s) (%v)", cx.apiPrefix, err)
	}
}

func TestV3CurlResignMissiongLeaderKeyNoTLS(t *testing.T) {
	for _, p := range apiPrefix {
		testCtl(t, testV3CurlResignMissiongLeaderKey, withApiPrefix(p), withCfg(*e2e.NewConfigNoTLS()))
	}
}

func testV3CurlResignMissiongLeaderKey(cx ctlCtx) {
	if err := e2e.CURLPost(cx.epc, e2e.CURLReq{
		Endpoint: path.Join(cx.apiPrefix, "/election/resign"),
		Value:    `{}`,
		Expected: `{"error":"\"leader\" field must be provided","code":2,"message":"\"leader\" field must be provided"}`,
	}); err != nil {
		cx.t.Fatalf("failed post resign request (%s) (%v)", cx.apiPrefix, err)
	}
}

func TestV3CurlMaintenanceAlarmMissiongAlarm(t *testing.T) {
	for _, p := range apiPrefix {
		testCtl(t, testV3CurlMaintenanceAlarmMissiongAlarm, withApiPrefix(p), withCfg(*e2e.NewConfigNoTLS()))
	}
}

func testV3CurlMaintenanceAlarmMissiongAlarm(cx ctlCtx) {
	if err := e2e.CURLPost(cx.epc, e2e.CURLReq{
		Endpoint: path.Join(cx.apiPrefix, "/maintenance/alarm"),
		Value:    `{"action": "ACTIVATE"}`,
	}); err != nil {
		cx.t.Fatalf("failed post maintenance alarm (%s) (%v)", cx.apiPrefix, err)
	}
}

func TestV3CurlMaintenanceHash(t *testing.T) {
<<<<<<< HEAD
	testCtl(t, testV3CurlMaintenanceHash, withCfg(*newConfigNoTLS()))
}

func testV3CurlMaintenanceHash(cx ctlCtx) {
	if err := cURLPost(cx.epc, cURLReq{
		endpoint: "/v3/maintenance/hash",
		value:    "{}",
		expected: `,"revision":"1","raft_term":"2"},"hash":`,
=======
	testCtl(t, testV3CurlMaintenanceHash, withCfg(*e2e.NewConfigNoTLS()))
}

func testV3CurlMaintenanceHash(cx ctlCtx) {
	if err := e2e.CURLPost(cx.epc, e2e.CURLReq{
		Endpoint: "/v3/maintenance/hash",
		Value:    "{}",
		Expected: `,"revision":"1","raft_term":"2"},"hash":`,
>>>>>>> 4ab03223
	}); err != nil {
		cx.t.Fatalf("failed post maintenance hash request (%s) (%v)", cx.apiPrefix, err)
	}
}

func TestV3CurlMaintenanceHashKV(t *testing.T) {
<<<<<<< HEAD
	testCtl(t, testV3CurlMaintenanceHashKV, withCfg(*newConfigNoTLS()))
}

func testV3CurlMaintenanceHashKV(cx ctlCtx) {
	if err := cURLPost(cx.epc, cURLReq{
		endpoint: "/v3/maintenance/hashkv",
		value:    `{"revision": 1}`,
		expected: `,"compact_revision":`,
=======
	testCtl(t, testV3CurlMaintenanceHashKV, withCfg(*e2e.NewConfigNoTLS()))
}

func testV3CurlMaintenanceHashKV(cx ctlCtx) {
	if err := e2e.CURLPost(cx.epc, e2e.CURLReq{
		Endpoint: "/v3/maintenance/hashkv",
		Value:    `{"revision": 1}`,
		Expected: `,"compact_revision":`,
>>>>>>> 4ab03223
	}); err != nil {
		cx.t.Fatalf("failed post maintenance hashKV request (%s) (%v)", cx.apiPrefix, err)
	}
}

// to manually decode; JSON marshals integer fields with
// string types, so can't unmarshal with epb.CampaignResponse
type campaignResponse struct {
	Leader struct {
		Name  string `json:"name,omitempty"`
		Key   string `json:"key,omitempty"`
		Rev   string `json:"rev,omitempty"`
		Lease string `json:"lease,omitempty"`
	} `json:"leader,omitempty"`
}

func CURLWithExpected(cx ctlCtx, tests []v3cURLTest) error {
	p := cx.apiPrefix
	for _, t := range tests {
		value := fmt.Sprintf("%v", t.value)
		if err := e2e.CURLPost(cx.epc, e2e.CURLReq{Endpoint: path.Join(p, t.endpoint), Value: value, Expected: t.expected}); err != nil {
			return fmt.Errorf("prefix (%s) endpoint (%s): error (%v), wanted %v", p, t.endpoint, err, t.expected)
		}
	}
	return nil
}<|MERGE_RESOLUTION|>--- conflicted
+++ resolved
@@ -244,13 +244,8 @@
 			lineFunc   = func(txt string) bool { return true }
 		)
 
-<<<<<<< HEAD
-		cmdArgs = cURLPrefixArgsCluster(cx.epc, "POST", cURLReq{endpoint: path.Join(p, "/auth/authenticate"), value: string(authreq)})
-		proc, err := spawnCmd(cmdArgs, cx.envMap)
-=======
 		cmdArgs = e2e.CURLPrefixArgsCluster(cx.epc, "POST", e2e.CURLReq{Endpoint: path.Join(p, "/auth/authenticate"), Value: string(authreq)})
 		proc, err := e2e.SpawnCmd(cmdArgs, cx.envMap)
->>>>>>> 4ab03223
 		testutil.AssertNil(cx.t, err)
 		defer proc.Close()
 
@@ -288,15 +283,9 @@
 	if err != nil {
 		cx.t.Fatal(err)
 	}
-<<<<<<< HEAD
-	cargs := cURLPrefixArgsCluster(cx.epc, "POST", cURLReq{
-		endpoint: path.Join(cx.apiPrefix, "/election/campaign"),
-		value:    string(cdata),
-=======
 	cargs := e2e.CURLPrefixArgsCluster(cx.epc, "POST", e2e.CURLReq{
 		Endpoint: path.Join(cx.apiPrefix, "/election/campaign"),
 		Value:    string(cdata),
->>>>>>> 4ab03223
 	})
 	lines, err := e2e.SpawnWithExpectLines(cargs, cx.envMap, `"leader":{"name":"`)
 	if err != nil {
@@ -394,16 +383,6 @@
 }
 
 func TestV3CurlMaintenanceHash(t *testing.T) {
-<<<<<<< HEAD
-	testCtl(t, testV3CurlMaintenanceHash, withCfg(*newConfigNoTLS()))
-}
-
-func testV3CurlMaintenanceHash(cx ctlCtx) {
-	if err := cURLPost(cx.epc, cURLReq{
-		endpoint: "/v3/maintenance/hash",
-		value:    "{}",
-		expected: `,"revision":"1","raft_term":"2"},"hash":`,
-=======
 	testCtl(t, testV3CurlMaintenanceHash, withCfg(*e2e.NewConfigNoTLS()))
 }
 
@@ -412,23 +391,12 @@
 		Endpoint: "/v3/maintenance/hash",
 		Value:    "{}",
 		Expected: `,"revision":"1","raft_term":"2"},"hash":`,
->>>>>>> 4ab03223
 	}); err != nil {
 		cx.t.Fatalf("failed post maintenance hash request (%s) (%v)", cx.apiPrefix, err)
 	}
 }
 
 func TestV3CurlMaintenanceHashKV(t *testing.T) {
-<<<<<<< HEAD
-	testCtl(t, testV3CurlMaintenanceHashKV, withCfg(*newConfigNoTLS()))
-}
-
-func testV3CurlMaintenanceHashKV(cx ctlCtx) {
-	if err := cURLPost(cx.epc, cURLReq{
-		endpoint: "/v3/maintenance/hashkv",
-		value:    `{"revision": 1}`,
-		expected: `,"compact_revision":`,
-=======
 	testCtl(t, testV3CurlMaintenanceHashKV, withCfg(*e2e.NewConfigNoTLS()))
 }
 
@@ -437,7 +405,6 @@
 		Endpoint: "/v3/maintenance/hashkv",
 		Value:    `{"revision": 1}`,
 		Expected: `,"compact_revision":`,
->>>>>>> 4ab03223
 	}); err != nil {
 		cx.t.Fatalf("failed post maintenance hashKV request (%s) (%v)", cx.apiPrefix, err)
 	}
