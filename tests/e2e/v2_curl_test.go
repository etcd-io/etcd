// Copyright 2016 The etcd Authors
//
// Licensed under the Apache License, Version 2.0 (the "License");
// you may not use this file except in compliance with the License.
// You may obtain a copy of the License at
//
//     http://www.apache.org/licenses/LICENSE-2.0
//
// Unless required by applicable law or agreed to in writing, software
// distributed under the License is distributed on an "AS IS" BASIS,
// WITHOUT WARRANTIES OR CONDITIONS OF ANY KIND, either express or implied.
// See the License for the specific language governing permissions and
// limitations under the License.

package e2e

import (
	"strings"
	"testing"

	"go.etcd.io/etcd/tests/v3/framework/e2e"
)

func TestV2CurlNoTLS(t *testing.T)      { testCurlPutGet(t, e2e.NewConfigNoTLS()) }
func TestV2CurlAutoTLS(t *testing.T)    { testCurlPutGet(t, e2e.NewConfigAutoTLS()) }
func TestV2CurlAllTLS(t *testing.T)     { testCurlPutGet(t, e2e.NewConfigTLS()) }
func TestV2CurlPeerTLS(t *testing.T)    { testCurlPutGet(t, e2e.NewConfigPeerTLS()) }
func TestV2CurlClientTLS(t *testing.T)  { testCurlPutGet(t, e2e.NewConfigClientTLS()) }
func TestV2CurlClientBoth(t *testing.T) { testCurlPutGet(t, e2e.NewConfigClientBoth()) }
func testCurlPutGet(t *testing.T, cfg *e2e.EtcdProcessClusterConfig) {
	BeforeTestV2(t)

	// test doesn't use quorum gets, so ensure there are no followers to avoid
	// stale reads that will break the test
	cfg = e2e.ConfigStandalone(*cfg)

	cfg.EnableV2 = true
	epc, err := e2e.NewEtcdProcessCluster(t, cfg)
	if err != nil {
		t.Fatalf("could not start etcd process cluster (%v)", err)
	}
	defer func() {
		if err := epc.Close(); err != nil {
			t.Fatalf("error closing etcd processes (%v)", err)
		}
	}()

	var (
		expectPut = `{"action":"set","node":{"key":"/foo","value":"bar","`
		expectGet = `{"action":"get","node":{"key":"/foo","value":"bar","`
	)
	if err := e2e.CURLPut(epc, e2e.CURLReq{Endpoint: "/v2/keys/foo", Value: "bar", Expected: expectPut}); err != nil {
		t.Fatalf("failed put with curl (%v)", err)
	}
	if err := e2e.CURLGet(epc, e2e.CURLReq{Endpoint: "/v2/keys/foo", Expected: expectGet}); err != nil {
		t.Fatalf("failed get with curl (%v)", err)
	}
	if cfg.ClientTLS == e2e.ClientTLSAndNonTLS {
		if err := e2e.CURLGet(epc, e2e.CURLReq{Endpoint: "/v2/keys/foo", Expected: expectGet, IsTLS: true}); err != nil {
			t.Fatalf("failed get with curl (%v)", err)
		}
	}
}

func TestV2CurlIssue5182(t *testing.T) {
	BeforeTestV2(t)

	copied := e2e.NewConfigNoTLS()
	copied.EnableV2 = true
	epc := setupEtcdctlTest(t, copied, false)
	defer func() {
		if err := epc.Close(); err != nil {
			t.Fatalf("error closing etcd processes (%v)", err)
		}
	}()

	expectPut := `{"action":"set","node":{"key":"/foo","value":"bar","`
	if err := e2e.CURLPut(epc, e2e.CURLReq{Endpoint: "/v2/keys/foo", Value: "bar", Expected: expectPut}); err != nil {
		t.Fatal(err)
	}

	expectUserAdd := `{"user":"foo","roles":null}`
	if err := e2e.CURLPut(epc, e2e.CURLReq{Endpoint: "/v2/auth/users/foo", Value: `{"user":"foo", "password":"pass"}`, Expected: expectUserAdd}); err != nil {
		t.Fatal(err)
	}
	expectRoleAdd := `{"role":"foo","permissions":{"kv":{"read":["/foo/*"],"write":null}}`
	if err := e2e.CURLPut(epc, e2e.CURLReq{Endpoint: "/v2/auth/roles/foo", Value: `{"role":"foo", "permissions": {"kv": {"read": ["/foo/*"]}}}`, Expected: expectRoleAdd}); err != nil {
		t.Fatal(err)
	}
	expectUserUpdate := `{"user":"foo","roles":["foo"]}`
	if err := e2e.CURLPut(epc, e2e.CURLReq{Endpoint: "/v2/auth/users/foo", Value: `{"user": "foo", "grant": ["foo"]}`, Expected: expectUserUpdate}); err != nil {
		t.Fatal(err)
	}

	if err := etcdctlUserAdd(epc, "root", "a"); err != nil {
		t.Fatal(err)
	}
	if err := etcdctlAuthEnable(epc); err != nil {
		t.Fatal(err)
	}

	if err := e2e.CURLGet(epc, e2e.CURLReq{Endpoint: "/v2/keys/foo/", Username: "root", Password: "a", Expected: "bar"}); err != nil {
		t.Fatal(err)
	}
	if err := e2e.CURLGet(epc, e2e.CURLReq{Endpoint: "/v2/keys/foo/", Username: "foo", Password: "pass", Expected: "bar"}); err != nil {
		t.Fatal(err)
	}
	if err := e2e.CURLGet(epc, e2e.CURLReq{Endpoint: "/v2/keys/foo/", Username: "foo", Password: "", Expected: "bar"}); err != nil {
		if !strings.Contains(err.Error(), `The request requires user authentication`) {
			t.Fatalf("expected 'The request requires user authentication' error, got %v", err)
		}
	} else {
		t.Fatalf("expected 'The request requires user authentication' error")
	}
<<<<<<< HEAD
}

type cURLReq struct {
	username string
	password string

	isTLS   bool
	timeout int

	endpoint string

	value    string
	expected string
	header   string

	metricsURLScheme string

	ciphers     string
	httpVersion string

	OutputFile string
}

// cURLPrefixArgsCluster builds the beginning of a curl command for a given key
// addressed to a random URL in the given cluster.
func cURLPrefixArgsCluster(clus *etcdProcessCluster, method string, req cURLReq) []string {
	member := clus.procs[rand.Intn(clus.cfg.clusterSize)]
	clientURL := member.Config().acurl
	if req.metricsURLScheme != "" {
		clientURL = member.EndpointsMetrics()[0]
	}
	return cURLPrefixArgs(clientURL, clus.cfg.clientTLS, !clus.cfg.noCN, method, req)
}

func cURLPrefixArgs(clientURL string, connType clientConnType, CN bool, method string, req cURLReq) []string {
	var (
		cmdArgs = []string{"curl"}
	)
	if req.httpVersion != "" {
		cmdArgs = append(cmdArgs, "--http"+req.httpVersion)
	}
	if req.metricsURLScheme != "https" {
		if req.isTLS {
			if connType != clientTLSAndNonTLS {
				panic("should not use cURLPrefixArgsUseTLS when serving only TLS or non-TLS")
			}
			cmdArgs = append(cmdArgs, "--cacert", caPath, "--cert", certPath, "--key", privateKeyPath)
			clientURL = toTLS(clientURL)
		} else if connType == clientTLS {
			if CN {
				cmdArgs = append(cmdArgs, "--cacert", caPath, "--cert", certPath, "--key", privateKeyPath)
			} else {
				cmdArgs = append(cmdArgs, "--cacert", caPath, "--cert", certPath3, "--key", privateKeyPath3)
			}
		}
	}
	ep := clientURL + req.endpoint

	if req.username != "" || req.password != "" {
		cmdArgs = append(cmdArgs, "-L", "-u", fmt.Sprintf("%s:%s", req.username, req.password), ep)
	} else {
		cmdArgs = append(cmdArgs, "-L", ep)
	}
	if req.timeout != 0 {
		cmdArgs = append(cmdArgs, "-m", fmt.Sprintf("%d", req.timeout))
	}

	if req.header != "" {
		cmdArgs = append(cmdArgs, "-H", req.header)
	}

	if req.ciphers != "" {
		cmdArgs = append(cmdArgs, "--ciphers", req.ciphers)
	}

	if req.OutputFile != "" {
		cmdArgs = append(cmdArgs, "--output", req.OutputFile)
	}

	switch method {
	case "POST", "PUT":
		dt := req.value
		if !strings.HasPrefix(dt, "{") { // for non-JSON value
			dt = "value=" + dt
		}
		cmdArgs = append(cmdArgs, "-X", method, "-d", dt)
	}
	return cmdArgs
}

func cURLPost(clus *etcdProcessCluster, req cURLReq) error {
	return spawnWithExpect(cURLPrefixArgsCluster(clus, "POST", req), req.expected)
}

func cURLPut(clus *etcdProcessCluster, req cURLReq) error {
	return spawnWithExpect(cURLPrefixArgsCluster(clus, "PUT", req), req.expected)
}

func cURLGet(clus *etcdProcessCluster, req cURLReq) error {
	return spawnWithExpect(cURLPrefixArgsCluster(clus, "GET", req), req.expected)
=======
>>>>>>> 4ab03223
}<|MERGE_RESOLUTION|>--- conflicted
+++ resolved
@@ -112,107 +112,4 @@
 	} else {
 		t.Fatalf("expected 'The request requires user authentication' error")
 	}
-<<<<<<< HEAD
-}
-
-type cURLReq struct {
-	username string
-	password string
-
-	isTLS   bool
-	timeout int
-
-	endpoint string
-
-	value    string
-	expected string
-	header   string
-
-	metricsURLScheme string
-
-	ciphers     string
-	httpVersion string
-
-	OutputFile string
-}
-
-// cURLPrefixArgsCluster builds the beginning of a curl command for a given key
-// addressed to a random URL in the given cluster.
-func cURLPrefixArgsCluster(clus *etcdProcessCluster, method string, req cURLReq) []string {
-	member := clus.procs[rand.Intn(clus.cfg.clusterSize)]
-	clientURL := member.Config().acurl
-	if req.metricsURLScheme != "" {
-		clientURL = member.EndpointsMetrics()[0]
-	}
-	return cURLPrefixArgs(clientURL, clus.cfg.clientTLS, !clus.cfg.noCN, method, req)
-}
-
-func cURLPrefixArgs(clientURL string, connType clientConnType, CN bool, method string, req cURLReq) []string {
-	var (
-		cmdArgs = []string{"curl"}
-	)
-	if req.httpVersion != "" {
-		cmdArgs = append(cmdArgs, "--http"+req.httpVersion)
-	}
-	if req.metricsURLScheme != "https" {
-		if req.isTLS {
-			if connType != clientTLSAndNonTLS {
-				panic("should not use cURLPrefixArgsUseTLS when serving only TLS or non-TLS")
-			}
-			cmdArgs = append(cmdArgs, "--cacert", caPath, "--cert", certPath, "--key", privateKeyPath)
-			clientURL = toTLS(clientURL)
-		} else if connType == clientTLS {
-			if CN {
-				cmdArgs = append(cmdArgs, "--cacert", caPath, "--cert", certPath, "--key", privateKeyPath)
-			} else {
-				cmdArgs = append(cmdArgs, "--cacert", caPath, "--cert", certPath3, "--key", privateKeyPath3)
-			}
-		}
-	}
-	ep := clientURL + req.endpoint
-
-	if req.username != "" || req.password != "" {
-		cmdArgs = append(cmdArgs, "-L", "-u", fmt.Sprintf("%s:%s", req.username, req.password), ep)
-	} else {
-		cmdArgs = append(cmdArgs, "-L", ep)
-	}
-	if req.timeout != 0 {
-		cmdArgs = append(cmdArgs, "-m", fmt.Sprintf("%d", req.timeout))
-	}
-
-	if req.header != "" {
-		cmdArgs = append(cmdArgs, "-H", req.header)
-	}
-
-	if req.ciphers != "" {
-		cmdArgs = append(cmdArgs, "--ciphers", req.ciphers)
-	}
-
-	if req.OutputFile != "" {
-		cmdArgs = append(cmdArgs, "--output", req.OutputFile)
-	}
-
-	switch method {
-	case "POST", "PUT":
-		dt := req.value
-		if !strings.HasPrefix(dt, "{") { // for non-JSON value
-			dt = "value=" + dt
-		}
-		cmdArgs = append(cmdArgs, "-X", method, "-d", dt)
-	}
-	return cmdArgs
-}
-
-func cURLPost(clus *etcdProcessCluster, req cURLReq) error {
-	return spawnWithExpect(cURLPrefixArgsCluster(clus, "POST", req), req.expected)
-}
-
-func cURLPut(clus *etcdProcessCluster, req cURLReq) error {
-	return spawnWithExpect(cURLPrefixArgsCluster(clus, "PUT", req), req.expected)
-}
-
-func cURLGet(clus *etcdProcessCluster, req cURLReq) error {
-	return spawnWithExpect(cURLPrefixArgsCluster(clus, "GET", req), req.expected)
-=======
->>>>>>> 4ab03223
 }