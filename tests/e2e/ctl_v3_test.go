--- conflicted
+++ resolved
@@ -226,21 +226,13 @@
 // may be overwritten by `withCfg`.
 func withSnapshotCount(snapshotCount int) ctlOption {
 	return func(cx *ctlCtx) {
-<<<<<<< HEAD
-		cx.cfg.snapshotCount = snapshotCount
-=======
 		cx.cfg.SnapshotCount = snapshotCount
->>>>>>> 4ab03223
 	}
 }
 
 func withLogLevel(logLevel string) ctlOption {
 	return func(cx *ctlCtx) {
-<<<<<<< HEAD
-		cx.cfg.logLevel = logLevel
-=======
 		cx.cfg.LogLevel = logLevel
->>>>>>> 4ab03223
 	}
 }
 
@@ -257,11 +249,7 @@
 }
 
 func testCtlWithOffline(t *testing.T, testFunc func(ctlCtx), testOfflineFunc func(ctlCtx), opts ...ctlOption) {
-<<<<<<< HEAD
-	BeforeTest(t)
-=======
 	e2e.BeforeTest(t)
->>>>>>> 4ab03223
 
 	ret := getDefaultCtlCtx(t)
 	ret.applyOpts(opts)
