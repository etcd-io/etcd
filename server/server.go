--- conflicted
+++ resolved
@@ -37,44 +37,35 @@
 	url         string
 	tlsConf     *TLSConfig
 	tlsInfo     *TLSInfo
-<<<<<<< HEAD
-	corsOrigins map[string]bool
 	mode        string
 	proxy       *proxy.Proxy
-}
-
-// Creates a new Server.
-func New(name string, urlStr string, bindAddr string, mode string, tlsConf *TLSConfig, tlsInfo *TLSInfo, peerServer *PeerServer, registry *Registry, store store.Store) *Server {
-=======
 	router      *mux.Router
 	corsHandler *corsHandler
 }
 
 // Creates a new Server.
-func New(name string, urlStr string, bindAddr string, tlsConf *TLSConfig, tlsInfo *TLSInfo, peerServer *PeerServer, registry *Registry, store store.Store) *Server {
+func New(name string, urlStr string, bindAddr string, mode string, tlsConf *TLSConfig,
+	tlsInfo *TLSInfo, peerServer *PeerServer, registry *Registry, store store.Store) *Server {
+
 	r := mux.NewRouter()
 	cors := &corsHandler{router: r}
 
->>>>>>> b4f3d02c
 	s := &Server{
 		Server: http.Server{
 			Handler:   cors,
 			TLSConfig: &tlsConf.Server,
 			Addr:      bindAddr,
 		},
-		name:       name,
-		store:      store,
-		registry:   registry,
-		url:        urlStr,
-		tlsConf:    tlsConf,
-		tlsInfo:    tlsInfo,
-		peerServer: peerServer,
-<<<<<<< HEAD
-		mode:       mode,
-=======
-		router:     r,
+		name:        name,
+		store:       store,
+		registry:    registry,
+		url:         urlStr,
+		tlsConf:     tlsConf,
+		tlsInfo:     tlsInfo,
+		peerServer:  peerServer,
+		mode:        mode,
+		router:      r,
 		corsHandler: cors,
->>>>>>> b4f3d02c
 	}
 
 	// Install the routes.
