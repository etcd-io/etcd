package v2

import (
	"encoding/json"
	"fmt"
	"net/http"
	"net/http/httputil"
	"strconv"

	etcdErr "github.com/coreos/etcd/error"
	"github.com/coreos/etcd/log"
	"github.com/coreos/etcd/store"
	"github.com/coreos/raft"
	"github.com/gorilla/mux"
)

func GetHandler(w http.ResponseWriter, req *http.Request, s Server) error {
	var err error
	var event *store.Event

	vars := mux.Vars(req)
	key := "/" + vars["key"]

	// Help client to redirect the request to the current leader
	if req.FormValue("consistent") == "true" && s.State() != raft.Leader {
		leader := s.Leader()
		hostname, _ := s.PeerURL(leader)
		url := hostname + req.URL.Path
		log.Debugf("Redirect consistent get to %s", url)
		http.Redirect(w, req, url, http.StatusTemporaryRedirect)
		return nil
	}

	wait := req.FormValue("wait") == "true"
	recursive := (req.FormValue("recursive") == "true")
	stream := (req.FormValue("stream") == "true")
	sorted := (req.FormValue("sorted") == "true")

	if wait { // watch
		// Create a command to watch from a given index (default 0).
		var sinceIndex uint64 = 0

		waitIndex := req.FormValue("waitIndex")
		if waitIndex != "" {
			sinceIndex, err = strconv.ParseUint(string(req.FormValue("waitIndex")), 10, 64)
			if err != nil {
				return etcdErr.NewError(etcdErr.EcodeIndexNaN, "Watch From Index", s.Store().Index())
			}
		}

		// Start the watcher on the store.
<<<<<<< HEAD
		eventChan, err := s.Store().Watch(key, recursive, stream, sinceIndex)
=======
		watcher, err := s.Store().Watch(key, recursive, sinceIndex)
>>>>>>> 78752b54
		if err != nil {
			return etcdErr.NewError(500, key, s.Store().Index())
		}
		defer watcher.Cancel()

		cn := w.(http.CloseNotifier)
		closeChan := cn.CloseNotify()

<<<<<<< HEAD
		writeHeaders(w, s)

		if stream {
			chunkW := httputil.NewChunkedWriter(w)
			for {
				select {
				case <-closeChan:
					chunkW.Close()
					return nil
				case event = <-eventChan:
					b, _ := json.Marshal(event)
					chunkW.Write(b)
					w.(http.Flusher).Flush()
				}
			}

		} else { // single event
			select {
			case <-closeChan:
				return nil
			case event = <-eventChan:
				b, _ := json.Marshal(event)
				w.Write(b)
			}
=======
		select {
		case <-closeChan:
			return nil
		case event = <-watcher.EventChan:
>>>>>>> 78752b54
		}

	} else { // get
		// Retrieve the key from the store.
		event, err = s.Store().Get(key, recursive, sorted)
		if err != nil {
			return err
		}

		writeHeaders(w, s)
		b, _ := json.Marshal(event)
		w.Write(b)
	}

	return nil
}

func writeHeaders(w http.ResponseWriter, s Server) {
	w.Header().Set("Content-Type", "application/json")
	w.Header().Add("X-Etcd-Index", fmt.Sprint(s.Store().Index()))
	w.Header().Add("X-Raft-Index", fmt.Sprint(s.CommitIndex()))
	w.Header().Add("X-Raft-Term", fmt.Sprint(s.Term()))
	w.WriteHeader(http.StatusOK)
}<|MERGE_RESOLUTION|>--- conflicted
+++ resolved
@@ -49,11 +49,7 @@
 		}
 
 		// Start the watcher on the store.
-<<<<<<< HEAD
-		eventChan, err := s.Store().Watch(key, recursive, stream, sinceIndex)
-=======
-		watcher, err := s.Store().Watch(key, recursive, sinceIndex)
->>>>>>> 78752b54
+		watcher, err := s.Store().Watch(key, recursive, stream, sinceIndex)
 		if err != nil {
 			return etcdErr.NewError(500, key, s.Store().Index())
 		}
@@ -62,7 +58,6 @@
 		cn := w.(http.CloseNotifier)
 		closeChan := cn.CloseNotify()
 
-<<<<<<< HEAD
 		writeHeaders(w, s)
 
 		if stream {
@@ -72,7 +67,7 @@
 				case <-closeChan:
 					chunkW.Close()
 					return nil
-				case event = <-eventChan:
+				case event = <-watcher.EventChan:
 					b, _ := json.Marshal(event)
 					chunkW.Write(b)
 					w.(http.Flusher).Flush()
@@ -83,16 +78,10 @@
 			select {
 			case <-closeChan:
 				return nil
-			case event = <-eventChan:
+			case event = <-watcher.EventChan:
 				b, _ := json.Marshal(event)
 				w.Write(b)
 			}
-=======
-		select {
-		case <-closeChan:
-			return nil
-		case event = <-watcher.EventChan:
->>>>>>> 78752b54
 		}
 
 	} else { // get
