package server

import (
	"sync"
	"time"

	"github.com/coreos/etcd/third_party/github.com/goraft/raft"
)

type raftServerStats struct {
<<<<<<< HEAD
=======
	sync.Mutex
>>>>>>> 3e7cafee
	Name      string    `json:"name"`
	State     string    `json:"state"`
	StartTime time.Time `json:"startTime"`

	LeaderInfo struct {
		Name      string `json:"leader"`
		Uptime    string `json:"uptime"`
		startTime time.Time
	} `json:"leaderInfo"`

	RecvAppendRequestCnt uint64  `json:"recvAppendRequestCnt,"`
	RecvingPkgRate       float64 `json:"recvPkgRate,omitempty"`
	RecvingBandwidthRate float64 `json:"recvBandwidthRate,omitempty"`

	SendAppendRequestCnt uint64  `json:"sendAppendRequestCnt"`
	SendingPkgRate       float64 `json:"sendPkgRate,omitempty"`
	SendingBandwidthRate float64 `json:"sendBandwidthRate,omitempty"`

	sendRateQueue *statsQueue
	recvRateQueue *statsQueue
}

func NewRaftServerStats(name string) *raftServerStats {
	return &raftServerStats{
		Name:      name,
		StartTime: time.Now(),
		sendRateQueue: &statsQueue{
			back: -1,
		},
		recvRateQueue: &statsQueue{
			back: -1,
		},
	}
}

func (ss *raftServerStats) RecvAppendReq(leaderName string, pkgSize int) {
	ss.Lock()
	defer ss.Unlock()

	ss.State = raft.Follower
	if leaderName != ss.LeaderInfo.Name {
		ss.LeaderInfo.Name = leaderName
		ss.LeaderInfo.startTime = time.Now()
	}

	ss.recvRateQueue.Insert(NewPackageStats(time.Now(), pkgSize))
	ss.RecvAppendRequestCnt++
}

func (ss *raftServerStats) SendAppendReq(pkgSize int) {
	ss.Lock()
	defer ss.Unlock()

	now := time.Now()

	if ss.State != raft.Leader {
		ss.State = raft.Leader
		ss.LeaderInfo.Name = ss.Name
		ss.LeaderInfo.startTime = now
	}

	ss.sendRateQueue.Insert(NewPackageStats(now, pkgSize))

	ss.SendAppendRequestCnt++
}<|MERGE_RESOLUTION|>--- conflicted
+++ resolved
@@ -8,10 +8,7 @@
 )
 
 type raftServerStats struct {
-<<<<<<< HEAD
-=======
 	sync.Mutex
->>>>>>> 3e7cafee
 	Name      string    `json:"name"`
 	State     string    `json:"state"`
 	StartTime time.Time `json:"startTime"`
