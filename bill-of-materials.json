[
	{
		"project": "github.com/beorn7/perks/quantile",
		"licenses": [
			{
				"type": "MIT License",
				"confidence": 0.9891304347826086
			}
		]
	},
	{
		"project": "github.com/bgentry/speakeasy",
		"licenses": [
			{
				"type": "MIT License",
				"confidence": 0.9441624365482234
			}
		]
	},
	{
		"project": "github.com/cenkalti/backoff/v4",
		"licenses": [
			{
				"type": "MIT License",
				"confidence": 1
			}
		]
	},
	{
		"project": "github.com/certifi/gocertifi",
		"licenses": [
			{
				"type": "Mozilla Public License 2.0",
				"confidence": 1
			}
		]
	},
	{
		"project": "github.com/cespare/xxhash/v2",
		"licenses": [
			{
				"type": "MIT License",
				"confidence": 1
			}
		]
	},
	{
		"project": "github.com/cockroachdb/datadriven",
		"licenses": [
			{
				"type": "Apache License 2.0",
				"confidence": 1
			}
		]
	},
	{
		"project": "github.com/cockroachdb/errors",
		"licenses": [
			{
				"type": "Apache License 2.0",
				"confidence": 1
			}
		]
	},
	{
		"project": "github.com/cockroachdb/logtags",
		"licenses": [
			{
				"type": "Apache License 2.0",
				"confidence": 1
			}
		]
	},
	{
		"project": "github.com/coreos/go-semver/semver",
		"licenses": [
			{
				"type": "Apache License 2.0",
				"confidence": 1
			}
		]
	},
	{
		"project": "github.com/coreos/go-systemd/v22",
		"licenses": [
			{
				"type": "Apache License 2.0",
				"confidence": 0.9966703662597114
			}
		]
	},
	{
		"project": "github.com/cpuguy83/go-md2man/v2/md2man",
		"licenses": [
			{
				"type": "MIT License",
				"confidence": 1
			}
		]
	},
	{
		"project": "github.com/creack/pty",
		"licenses": [
			{
				"type": "MIT License",
				"confidence": 0.9891304347826086
			}
		]
	},
	{
		"project": "github.com/davecgh/go-spew/spew",
		"licenses": [
			{
				"type": "ISC License",
				"confidence": 0.9850746268656716
			}
		]
	},
	{
		"project": "github.com/dustin/go-humanize",
		"licenses": [
			{
				"type": "MIT License",
				"confidence": 0.96875
			}
		]
	},
	{
		"project": "github.com/getsentry/raven-go",
		"licenses": [
			{
				"type": "BSD 3-clause \"New\" or \"Revised\" License",
				"confidence": 0.9663865546218487
			}
		]
	},
	{
		"project": "github.com/go-logr/logr",
		"licenses": [
			{
				"type": "Apache License 2.0",
				"confidence": 1
			}
		]
	},
	{
		"project": "github.com/go-logr/stdr",
		"licenses": [
			{
				"type": "Apache License 2.0",
				"confidence": 1
			}
		]
	},
	{
		"project": "github.com/gogo/protobuf",
		"licenses": [
			{
				"type": "BSD 3-clause \"New\" or \"Revised\" License",
				"confidence": 0.9163346613545816
			}
		]
	},
	{
		"project": "github.com/golang-jwt/jwt",
		"licenses": [
			{
				"type": "MIT License",
				"confidence": 0.9891304347826086
			}
		]
	},
	{
		"project": "github.com/golang/groupcache/lru",
		"licenses": [
			{
				"type": "Apache License 2.0",
				"confidence": 0.9966703662597114
			}
		]
	},
	{
		"project": "github.com/golang/protobuf",
		"licenses": [
			{
				"type": "BSD 3-clause \"New\" or \"Revised\" License",
				"confidence": 0.9663865546218487
			}
		]
	},
	{
		"project": "github.com/google/btree",
		"licenses": [
			{
				"type": "Apache License 2.0",
				"confidence": 1
			}
		]
	},
	{
		"project": "github.com/google/go-cmp/cmp",
		"licenses": [
			{
				"type": "BSD 3-clause \"New\" or \"Revised\" License",
				"confidence": 0.9663865546218487
			}
		]
	},
	{
		"project": "github.com/gorilla/websocket",
		"licenses": [
			{
				"type": "BSD 2-clause \"Simplified\" License",
				"confidence": 0.9852216748768473
			}
		]
	},
	{
		"project": "github.com/grpc-ecosystem/go-grpc-middleware",
		"licenses": [
			{
				"type": "Apache License 2.0",
				"confidence": 1
			}
		]
	},
	{
		"project": "github.com/grpc-ecosystem/go-grpc-prometheus",
		"licenses": [
			{
				"type": "Apache License 2.0",
				"confidence": 1
			}
		]
	},
	{
		"project": "github.com/grpc-ecosystem/grpc-gateway",
		"licenses": [
			{
				"type": "BSD 3-clause \"New\" or \"Revised\" License",
				"confidence": 0.979253112033195
			}
		]
	},
	{
<<<<<<< HEAD
		"project": "github.com/hashicorp/golang-lru",
		"licenses": [
			{
				"type": "Mozilla Public License 2.0",
				"confidence": 1
=======
		"project": "github.com/grpc-ecosystem/grpc-gateway/v2",
		"licenses": [
			{
				"type": "BSD 3-clause \"New\" or \"Revised\" License",
				"confidence": 0.979253112033195
>>>>>>> ff1569f1
			}
		]
	},
	{
		"project": "github.com/inconshreveable/mousetrap",
		"licenses": [
			{
				"type": "Apache License 2.0",
				"confidence": 1
			}
		]
	},
	{
		"project": "github.com/jonboulle/clockwork",
		"licenses": [
			{
				"type": "Apache License 2.0",
				"confidence": 1
			}
		]
	},
	{
		"project": "github.com/mattn/go-runewidth",
		"licenses": [
			{
				"type": "MIT License",
				"confidence": 1
			}
		]
	},
	{
		"project": "github.com/matttproud/golang_protobuf_extensions/pbutil",
		"licenses": [
			{
				"type": "Apache License 2.0",
				"confidence": 1
			}
		]
	},
	{
		"project": "github.com/olekukonko/tablewriter",
		"licenses": [
			{
				"type": "MIT License",
				"confidence": 0.9891304347826086
			}
		]
	},
	{
		"project": "github.com/pkg/errors",
		"licenses": [
			{
				"type": "BSD 2-clause \"Simplified\" License",
				"confidence": 1
			}
		]
	},
	{
		"project": "github.com/pmezard/go-difflib/difflib",
		"licenses": [
			{
				"type": "BSD 3-clause \"New\" or \"Revised\" License",
				"confidence": 0.9830508474576272
			}
		]
	},
	{
		"project": "github.com/prometheus/client_golang/prometheus",
		"licenses": [
			{
				"type": "Apache License 2.0",
				"confidence": 1
			}
		]
	},
	{
		"project": "github.com/prometheus/client_model/go",
		"licenses": [
			{
				"type": "Apache License 2.0",
				"confidence": 1
			}
		]
	},
	{
		"project": "github.com/prometheus/common",
		"licenses": [
			{
				"type": "Apache License 2.0",
				"confidence": 1
			}
		]
	},
	{
		"project": "github.com/prometheus/procfs",
		"licenses": [
			{
				"type": "Apache License 2.0",
				"confidence": 1
			}
		]
	},
	{
		"project": "github.com/russross/blackfriday/v2",
		"licenses": [
			{
				"type": "BSD 2-clause \"Simplified\" License",
				"confidence": 0.9626168224299065
			}
		]
	},
	{
		"project": "github.com/sirupsen/logrus",
		"licenses": [
			{
				"type": "MIT License",
				"confidence": 1
			}
		]
	},
	{
		"project": "github.com/soheilhy/cmux",
		"licenses": [
			{
				"type": "Apache License 2.0",
				"confidence": 1
			}
		]
	},
	{
		"project": "github.com/spf13/cobra",
		"licenses": [
			{
				"type": "Apache License 2.0",
				"confidence": 0.9573241061130334
			}
		]
	},
	{
		"project": "github.com/spf13/pflag",
		"licenses": [
			{
				"type": "BSD 3-clause \"New\" or \"Revised\" License",
				"confidence": 0.9663865546218487
			}
		]
	},
	{
		"project": "github.com/stretchr/testify/assert",
		"licenses": [
			{
				"type": "MIT License",
				"confidence": 1
			}
		]
	},
	{
		"project": "github.com/tmc/grpc-websocket-proxy/wsproxy",
		"licenses": [
			{
				"type": "MIT License",
				"confidence": 0.9891304347826086
			}
		]
	},
	{
		"project": "github.com/urfave/cli",
		"licenses": [
			{
				"type": "MIT License",
				"confidence": 1
			}
		]
	},
	{
		"project": "github.com/xiang90/probing",
		"licenses": [
			{
				"type": "MIT License",
				"confidence": 1
			}
		]
	},
	{
		"project": "go.etcd.io/bbolt",
		"licenses": [
			{
				"type": "MIT License",
				"confidence": 1
			}
		]
	},
	{
		"project": "go.etcd.io/etcd/api/v3",
		"licenses": [
			{
				"type": "Apache License 2.0",
				"confidence": 1
			}
		]
	},
	{
		"project": "go.etcd.io/etcd/client/pkg/v3",
		"licenses": [
			{
				"type": "Apache License 2.0",
				"confidence": 1
			}
		]
	},
	{
		"project": "go.etcd.io/etcd/client/v2",
		"licenses": [
			{
				"type": "Apache License 2.0",
				"confidence": 1
			}
		]
	},
	{
		"project": "go.etcd.io/etcd/client/v3",
		"licenses": [
			{
				"type": "Apache License 2.0",
				"confidence": 1
			}
		]
	},
	{
		"project": "go.etcd.io/etcd/etcdctl/v3",
		"licenses": [
			{
				"type": "Apache License 2.0",
				"confidence": 1
			}
		]
	},
	{
		"project": "go.etcd.io/etcd/etcdutl/v3",
		"licenses": [
			{
				"type": "Apache License 2.0",
				"confidence": 1
			}
		]
	},
	{
		"project": "go.etcd.io/etcd/pkg/v3",
		"licenses": [
			{
				"type": "Apache License 2.0",
				"confidence": 1
			}
		]
	},
	{
		"project": "go.etcd.io/etcd/raft/v3",
		"licenses": [
			{
				"type": "Apache License 2.0",
				"confidence": 1
			}
		]
	},
	{
		"project": "go.etcd.io/etcd/server/v3",
		"licenses": [
			{
				"type": "Apache License 2.0",
				"confidence": 1
			}
		]
	},
	{
		"project": "go.etcd.io/etcd/tests/v3",
		"licenses": [
			{
				"type": "Apache License 2.0",
				"confidence": 1
			}
		]
	},
	{
		"project": "go.etcd.io/etcd/v3",
		"licenses": [
			{
				"type": "Apache License 2.0",
				"confidence": 1
			}
		]
	},
	{
		"project": "go.opentelemetry.io/contrib/instrumentation/google.golang.org/grpc/otelgrpc",
		"licenses": [
			{
				"type": "Apache License 2.0",
				"confidence": 1
			}
		]
	},
	{
		"project": "go.opentelemetry.io/otel",
		"licenses": [
			{
				"type": "Apache License 2.0",
				"confidence": 1
			}
		]
	},
	{
		"project": "go.opentelemetry.io/otel/exporters/otlp/internal/retry",
		"licenses": [
			{
				"type": "Apache License 2.0",
				"confidence": 1
			}
		]
	},
	{
		"project": "go.opentelemetry.io/otel/exporters/otlp/otlptrace",
		"licenses": [
			{
				"type": "Apache License 2.0",
				"confidence": 1
			}
		]
	},
	{
		"project": "go.opentelemetry.io/otel/exporters/otlp/otlptrace/otlptracegrpc",
		"licenses": [
			{
				"type": "Apache License 2.0",
				"confidence": 1
			}
		]
	},
	{
		"project": "go.opentelemetry.io/otel/sdk",
		"licenses": [
			{
				"type": "Apache License 2.0",
				"confidence": 1
			}
		]
	},
	{
		"project": "go.opentelemetry.io/otel/trace",
		"licenses": [
			{
				"type": "Apache License 2.0",
				"confidence": 1
			}
		]
	},
	{
		"project": "go.opentelemetry.io/proto/otlp",
		"licenses": [
			{
				"type": "Apache License 2.0",
				"confidence": 1
			}
		]
	},
	{
		"project": "go.uber.org/atomic",
		"licenses": [
			{
				"type": "MIT License",
				"confidence": 0.9891304347826086
			}
		]
	},
	{
		"project": "go.uber.org/multierr",
		"licenses": [
			{
				"type": "MIT License",
				"confidence": 0.9891304347826086
			}
		]
	},
	{
		"project": "go.uber.org/zap",
		"licenses": [
			{
				"type": "MIT License",
				"confidence": 0.9891304347826086
			}
		]
	},
	{
		"project": "golang.org/x/crypto",
		"licenses": [
			{
				"type": "BSD 3-clause \"New\" or \"Revised\" License",
				"confidence": 0.9663865546218487
			}
		]
	},
	{
		"project": "golang.org/x/net",
		"licenses": [
			{
				"type": "BSD 3-clause \"New\" or \"Revised\" License",
				"confidence": 0.9663865546218487
			}
		]
	},
	{
		"project": "golang.org/x/sys",
		"licenses": [
			{
				"type": "BSD 3-clause \"New\" or \"Revised\" License",
				"confidence": 0.9663865546218487
			}
		]
	},
	{
		"project": "golang.org/x/text",
		"licenses": [
			{
				"type": "BSD 3-clause \"New\" or \"Revised\" License",
				"confidence": 0.9663865546218487
			}
		]
	},
	{
		"project": "golang.org/x/time/rate",
		"licenses": [
			{
				"type": "BSD 3-clause \"New\" or \"Revised\" License",
				"confidence": 0.9663865546218487
			}
		]
	},
	{
		"project": "google.golang.org/genproto",
		"licenses": [
			{
				"type": "Apache License 2.0",
				"confidence": 1
			}
		]
	},
	{
		"project": "google.golang.org/grpc",
		"licenses": [
			{
				"type": "Apache License 2.0",
				"confidence": 1
			}
		]
	},
	{
		"project": "google.golang.org/protobuf",
		"licenses": [
			{
				"type": "BSD 3-clause \"New\" or \"Revised\" License",
				"confidence": 0.9663865546218487
			}
		]
	},
	{
		"project": "gopkg.in/cheggaaa/pb.v1",
		"licenses": [
			{
				"type": "BSD 3-clause \"New\" or \"Revised\" License",
				"confidence": 0.9916666666666667
			}
		]
	},
	{
		"project": "gopkg.in/natefinch/lumberjack.v2",
		"licenses": [
			{
				"type": "MIT License",
				"confidence": 1
			}
		]
	},
	{
		"project": "gopkg.in/yaml.v2",
		"licenses": [
			{
				"type": "Apache License 2.0",
				"confidence": 1
			},
			{
				"type": "MIT License",
				"confidence": 0.8975609756097561
			}
		]
	},
	{
		"project": "gopkg.in/yaml.v3",
		"licenses": [
			{
				"type": "MIT License",
				"confidence": 0.7469879518072289
			}
		]
	},
	{
		"project": "sigs.k8s.io/json",
		"licenses": [
			{
				"type": "Apache License 2.0",
				"confidence": 0.9617021276595744
			}
		]
	},
	{
		"project": "sigs.k8s.io/yaml",
		"licenses": [
			{
				"type": "BSD 3-clause \"New\" or \"Revised\" License",
				"confidence": 1
			}
		]
	}
]<|MERGE_RESOLUTION|>--- conflicted
+++ resolved
@@ -243,19 +243,11 @@
 		]
 	},
 	{
-<<<<<<< HEAD
 		"project": "github.com/hashicorp/golang-lru",
 		"licenses": [
 			{
 				"type": "Mozilla Public License 2.0",
 				"confidence": 1
-=======
-		"project": "github.com/grpc-ecosystem/grpc-gateway/v2",
-		"licenses": [
-			{
-				"type": "BSD 3-clause \"New\" or \"Revised\" License",
-				"confidence": 0.979253112033195
->>>>>>> ff1569f1
 			}
 		]
 	},
