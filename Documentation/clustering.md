# Clustering Guide

## Overview

Starting an etcd cluster statically requires that each member knows another in the cluster. In a number of cases, you might not know the IPs of your cluster members ahead of time. In these cases, you can bootstrap an etcd cluster with the help of a discovery service.

Once an etcd cluster is up and running, adding or removing members is done via [runtime reconfiguration](runtime-configuration.md).

<<<<<<< HEAD
This guide willcover the following mechanisms for bootstrapping an etcd cluster:
=======
This guide will cover the following mechanisms for bootstrapping an etcd cluster:
>>>>>>> daf1a913

* [Static](#static)
* [etcd Discovery](#etcd-discovery)
* [DNS Discovery](#dns-discovery)

Each of the bootstrapping mechanisms will be used to create a three machine etcd cluster with the following details:

|Name|Address|Hostname|
|------|---------|------------------|
|infra0|10.0.1.10|infra0.example.com|
|infra1|10.0.1.11|infra1.example.com|
|infra2|10.0.1.12|infra2.example.com|

## Static

As we know the cluster members, their addresses and the size of the cluster before starting, we can use an offline bootstrap configuration by setting the `initial-cluster` flag. Each machine will get either the following command line or environment variables:

```
ETCD_INITIAL_CLUSTER="infra0=http://10.0.1.10:2380,infra1=http://10.0.1.11:2380,infra2=http://10.0.1.12:2380"
ETCD_INITIAL_CLUSTER_STATE=new
```

```
-initial-cluster infra0=http://10.0.1.10:2380,http://10.0.1.11:2380,infra2=http://10.0.1.12:2380 \
  -initial-cluster-state new
```

Note that the URLs specified in `initial-cluster` are the _advertised peer URLs_, i.e. they should match the value of `initial-advertise-peer-urls` on the respective nodes.

If you are spinning up multiple clusters (or creating and destroying a single cluster) with same configuration for testing purpose, it is highly recommended that you specify a unique `initial-cluster-token` for the different clusters. By doing this, etcd can generate unique cluster IDs and member IDs for the clusters even if they otherwise have the exact same configuration. This can protect you from cross-cluster-interaction, which might corrupt your clusters.

On each machine you would start etcd with these flags:

```
$ etcd -name infra0 -initial-advertise-peer-urls http://10.0.1.10:2380 \
  -listen-peer-urls http://10.0.1.10:2380 \
  -initial-cluster-token etcd-cluster-1 \
  -initial-cluster infra0=http://10.0.1.10:2380,infra1=http://10.0.1.11:2380,infra2=http://10.0.1.12:2380 \
  -initial-cluster-state new
```
```
$ etcd -name infra1 -initial-advertise-peer-urls http://10.0.1.11:2380 \
  -listen-peer-urls http://10.0.1.11:2380 \
  -initial-cluster-token etcd-cluster-1 \
  -initial-cluster infra0=http://10.0.1.10:2380,infra1=http://10.0.1.11:2380,infra2=http://10.0.1.12:2380 \
  -initial-cluster-state new
```
```
$ etcd -name infra2 -initial-advertise-peer-urls http://10.0.1.12:2380 \
  -listen-peer-urls http://10.0.1.12:2380 \
  -initial-cluster-token etcd-cluster-1 \
  -initial-cluster infra0=http://10.0.1.10:2380,infra1=http://10.0.1.11:2380,infra2=http://10.0.1.12:2380 \
  -initial-cluster-state new
```

The command line parameters starting with `-initial-cluster` will be ignored on subsequent runs of etcd. You are free to remove the environment variables or command line flags after the initial bootstrap process. If you need to make changes to the configuration later (for example, adding or removing members to/from the cluster), see the [runtime configuration](runtime-configuration.md) guide.

### Error Cases

In the following example, we have not included our new host in the list of enumerated nodes. If this is a new cluster, the node _must_ be added to the list of initial cluster members.

```
$ etcd -name infra1 -initial-advertise-peer-urls http://10.0.1.11:2380 \
  -listen-peer-urls https://10.0.1.11:2380 \
  -initial-cluster infra0=http://10.0.1.10:2380 \
  -initial-cluster-state new
etcd: infra1 not listed in the initial cluster config
exit 1
```

In this example, we are attempting to map a node (infra0) on a different address (127.0.0.1:2380) than its enumerated address in the cluster list (10.0.1.10:2380). If this node is to listen on multiple addresses, all addresses _must_ be reflected in the "initial-cluster" configuration directive.

```
$ etcd -name infra0 -initial-advertise-peer-urls http://127.0.0.1:2380 \
  -listen-peer-urls http://10.0.1.10:2380 \
  -initial-cluster infra0=http://10.0.1.10:2380,infra1=http://10.0.1.11:2380,infra2=http://10.0.1.12:2380 \
  -initial-cluster-state=new
etcd: error setting up initial cluster: infra0 has different advertised URLs in the cluster and advertised peer URLs list
exit 1
```

If you configure a peer with a different set of configuration and attempt to join this cluster you will get a cluster ID mismatch and etcd will exit.

```
$ etcd -name infra3 -initial-advertise-peer-urls http://10.0.1.13:2380 \
  -listen-peer-urls http://10.0.1.13:2380 \
  -initial-cluster infra0=http://10.0.1.10:2380,infra1=http://10.0.1.11:2380,infra3=http://10.0.1.13:2380 \
  -initial-cluster-state=new
etcd: conflicting cluster ID to the target cluster (c6ab534d07e8fcc4 != bc25ea2a74fb18b0). Exiting.
exit 1
```

## Discovery

In a number of cases, you might not know the IPs of your cluster peers ahead of time. This is common when utilizing cloud providers or when your network uses DHCP. In these cases, rather than specifying a static configuration, you can use an existing etcd cluster to bootstrap a new one. We call this process "discovery".

There two methods that can be used for discovery:

* etcd discovery service
* DNS SRV records

### etcd Discovery

#### Lifetime of a Discovery URL

A discovery URL identifies a unique etcd cluster. Instead of reusing a discovery URL, you should always create discovery URLs for new clusters.

Moreover, discovery URLs should ONLY be used for the initial bootstrapping of a cluster. To change cluster membership after the cluster is already running, see the [runtime reconfiguration][runtime] guide.

[runtime]: https://github.com/coreos/etcd/blob/master/Documentation/runtime-configuration.md

#### Custom etcd Discovery Service

Discovery uses an existing cluster to bootstrap itself. If you are using your own etcd cluster you can create a URL like so:

```
$ curl -X PUT https://myetcd.local/v2/keys/discovery/6c007a14875d53d9bf0ef5a6fc0257c817f0fb83/_config/size -d value=3
```

By setting the size key to the URL, you create a discovery URL with an expected cluster size of 3.

If you bootstrap an etcd cluster using discovery service with more than the expected number of etcd members, the extra etcd processes will [fall back][fall-back] to being [proxies][proxy] by default.

The URL you will use in this case will be `https://myetcd.local/v2/keys/discovery/6c007a14875d53d9bf0ef5a6fc0257c817f0fb83` and the etcd members will use the `https://myetcd.local/v2/keys/discovery/6c007a14875d53d9bf0ef5a6fc0257c817f0fb83` directory for registration as they start.

Now we start etcd with those relevant flags for each member:

```
$ etcd -name infra0 -initial-advertise-peer-urls http://10.0.1.10:2380 \
  -listen-peer-urls http://10.0.1.10:2380 \
  -discovery https://myetcd.local/v2/keys/discovery/6c007a14875d53d9bf0ef5a6fc0257c817f0fb83
```
```
$ etcd -name infra1 -initial-advertise-peer-urls http://10.0.1.11:2380 \
  -listen-peer-urls http://10.0.1.11:2380 \
  -discovery https://myetcd.local/v2/keys/discovery/6c007a14875d53d9bf0ef5a6fc0257c817f0fb83
```
```
$ etcd -name infra2 -initial-advertise-peer-urls http://10.0.1.12:2380 \
  -listen-peer-urls http://10.0.1.12:2380 \
  -discovery https://myetcd.local/v2/keys/discovery/6c007a14875d53d9bf0ef5a6fc0257c817f0fb83
```

This will cause each member to register itself with the custom etcd discovery service and begin the cluster once all machines have been registered.

#### Public etcd Discovery Service

If you do not have access to an existing cluster, you can use the public discovery service hosted at `discovery.etcd.io`.  You can create a private discovery URL using the "new" endpoint like so:

```
$ curl https://discovery.etcd.io/new?size=3
https://discovery.etcd.io/3e86b59982e49066c5d813af1c2e2579cbf573de
```

This will create the cluster with an initial expected size of 3 members. If you do not specify a size, a default of 3 will be used.

If you bootstrap an etcd cluster using discovery service with more than the expected number of etcd members, the extra etcd processes will [fall back][fall-back] to being [proxies][proxy] by default.

[fall-back]: proxy.md#fallback-to-proxy-mode-with-discovery-service
[proxy]: proxy.md

```
ETCD_DISCOVERY=https://discovery.etcd.io/3e86b59982e49066c5d813af1c2e2579cbf573de
```

```
-discovery https://discovery.etcd.io/3e86b59982e49066c5d813af1c2e2579cbf573de
```

Now we start etcd with those relevant flags for each member:

```
$ etcd -name infra0 -initial-advertise-peer-urls http://10.0.1.10:2380 \
  -listen-peer-urls http://10.0.1.10:2380 \
  -discovery https://discovery.etcd.io/3e86b59982e49066c5d813af1c2e2579cbf573de
```
```
$ etcd -name infra1 -initial-advertise-peer-urls http://10.0.1.11:2380 \
  -listen-peer-urls http://10.0.1.11:2380 \
  -discovery https://discovery.etcd.io/3e86b59982e49066c5d813af1c2e2579cbf573de
```
```
$ etcd -name infra2 -initial-advertise-peer-urls http://10.0.1.12:2380 \
  -listen-peer-urls http://10.0.1.12:2380 \
  -discovery https://discovery.etcd.io/3e86b59982e49066c5d813af1c2e2579cbf573de
```

This will cause each member to register itself with the discovery service and begin the cluster once all members have been registered.

You can use the environment variable `ETCD_DISCOVERY_PROXY` to cause etcd to use an HTTP proxy to connect to the discovery service.

#### Error and Warning Cases

##### Discovery Server Errors


```
$ etcd -name infra0 -initial-advertise-peer-urls http://10.0.1.10:2380 \
  -listen-peer-urls http://10.0.1.10:2380 \
  -discovery https://discovery.etcd.io/3e86b59982e49066c5d813af1c2e2579cbf573de
etcd: error: the cluster doesn’t have a size configuration value in https://discovery.etcd.io/3e86b59982e49066c5d813af1c2e2579cbf573de/_config
exit 1
```

##### User Errors

This error will occur if the discovery cluster already has the configured number of members, and `discovery-fallback` is explicitly disabled

```
$ etcd -name infra0 -initial-advertise-peer-urls http://10.0.1.10:2380 \
  -listen-peer-urls http://10.0.1.10:2380 \
  -discovery https://discovery.etcd.io/3e86b59982e49066c5d813af1c2e2579cbf573de \
  -discovery-fallback exit
etcd: discovery: cluster is full
exit 1
```

##### Warnings

This is a harmless warning notifying you that the discovery URL will be
ignored on this machine.

```
$ etcd -name infra0 -initial-advertise-peer-urls http://10.0.1.10:2380 \
  -listen-peer-urls http://10.0.1.10:2380 \
  -discovery https://discovery.etcd.io/3e86b59982e49066c5d813af1c2e2579cbf573de
etcdserver: discovery token ignored since a cluster has already been initialized. Valid log found at /var/lib/etcd
```

### DNS Discovery

DNS [SRV records](http://www.ietf.org/rfc/rfc2052.txt) can be used as a discovery mechanism.
The `-discovery-srv` flag can be used to set the DNS domain name where the discovery SRV records can be found.
The following DNS SRV records are looked up in the listed order:

* _etcd-server-ssl._tcp.example.com
* _etcd-server._tcp.example.com

If `_etcd-server-ssl._tcp.example.com` is found then etcd will attempt the bootstrapping process over SSL.

#### Create DNS SRV records

```
$ dig +noall +answer SRV _etcd-server._tcp.example.com
_etcd-server._tcp.example.com. 300 IN	SRV	0 0 2380 infra0.example.com.
_etcd-server._tcp.example.com. 300 IN	SRV	0 0 2380 infra1.example.com.
_etcd-server._tcp.example.com. 300 IN	SRV	0 0 2380 infra2.example.com.
```

```
$ dig +noall +answer infra0.example.com infra1.example.com infra2.example.com
infra0.example.com.	300	IN	A	10.0.1.10
infra1.example.com.	300	IN	A	10.0.1.11
infra2.example.com.	300	IN	A	10.0.1.12
```
#### Bootstrap the etcd cluster using DNS

etcd cluster memebers can listen on domain names or IP address, the bootstrap process will resolve DNS A records.

```
$ etcd -name infra0 \
-discovery-srv example.com \
-initial-advertise-peer-urls http://infra0.example.com:2380 \
-initial-cluster-token etcd-cluster-1 \
-initial-cluster-state new \
-advertise-client-urls http://infra0.example.com:2379 \
-listen-client-urls http://infra0.example.com:2379 \
-listen-peer-urls http://infra0.example.com:2380
```

```
$ etcd -name infra1 \
-discovery-srv example.com \
-initial-advertise-peer-urls http://infra1.example.com:2380 \
-initial-cluster-token etcd-cluster-1 \
-initial-cluster-state new \
-advertise-client-urls http://infra1.example.com:2379 \
-listen-client-urls http://infra1.example.com:2379 \
-listen-peer-urls http://infra1.example.com:2380
```

```
$ etcd -name infra2 \
-discovery-srv example.com \
-initial-advertise-peer-urls http://infra2.example.com:2380 \
-initial-cluster-token etcd-cluster-1 \
-initial-cluster-state new \
-advertise-client-urls http://infra2.example.com:2379 \
-listen-client-urls http://infra2.example.com:2379 \
-listen-peer-urls http://infra2.example.com:2380
```

You can also bootstrap the cluster using IP addresses instead of domain names:

```
$ etcd -name infra0 \
-discovery-srv example.com \
-initial-advertise-peer-urls http://10.0.1.10:2380 \
-initial-cluster-token etcd-cluster-1 \
-initial-cluster-state new \
-advertise-client-urls http://10.0.1.10:2379 \
-listen-client-urls http://10.0.1.10:2379 \
-listen-peer-urls http://10.0.1.10:2380
```

```
$ etcd -name infra1 \
-discovery-srv example.com \
-initial-advertise-peer-urls http://10.0.1.11:2380 \
-initial-cluster-token etcd-cluster-1 \
-initial-cluster-state new \
-advertise-client-urls http://10.0.1.11:2379 \
-listen-client-urls http://10.0.1.11:2379 \
-listen-peer-urls http://10.0.1.11:2380
```

```
$ etcd -name infra2 \
-discovery-srv example.com \
-initial-advertise-peer-urls http://10.0.1.12:2380 \
-initial-cluster-token etcd-cluster-1 \
-initial-cluster-state new \
-advertise-client-urls http://10.0.1.12:2379 \
-listen-client-urls http://10.0.1.12:2379 \
-listen-peer-urls http://10.0.1.12:2380
```

#### etcd proxy configuration

DNS SRV records can also be used to configure the list of peers for an etcd server running in proxy mode:

```
$ etcd --proxy on -discovery-srv example.com
```

# 0.4 to 2.0+ Migration Guide

In etcd 2.0 we introduced the ability to listen on more than one address and to advertise multiple addresses. This makes using etcd easier when you have complex networking, such as private and public networks on various cloud providers.

To make understanding this feature easier, we changed the naming of some flags, but we support the old flags to make the migration from the old to new version easier.

|Old Flag		|New Flag		|Migration Behavior									|
|-----------------------|-----------------------|---------------------------------------------------------------------------------------|
|-peer-addr		|-initial-advertise-peer-urls 	|If specified, peer-addr will be used as the only peer URL. Error if both flags specified.|
|-addr			|-advertise-client-urls	|If specified, addr will be used as the only client URL. Error if both flags specified.|
|-peer-bind-addr	|-listen-peer-urls	|If specified, peer-bind-addr will be used as the only peer bind URL. Error if both flags specified.|
|-bind-addr		|-listen-client-urls	|If specified, bind-addr will be used as the only client bind URL. Error if both flags specified.|
|-peers			|none			|Deprecated. The -initial-cluster flag provides a similar concept with different semantics. Please read this guide on cluster startup.|
|-peers-file		|none			|Deprecated. The -initial-cluster flag provides a similar concept with different semantics. Please read this guide on cluster startup.|<|MERGE_RESOLUTION|>--- conflicted
+++ resolved
@@ -6,11 +6,7 @@
 
 Once an etcd cluster is up and running, adding or removing members is done via [runtime reconfiguration](runtime-configuration.md).
 
-<<<<<<< HEAD
-This guide willcover the following mechanisms for bootstrapping an etcd cluster:
-=======
 This guide will cover the following mechanisms for bootstrapping an etcd cluster:
->>>>>>> daf1a913
 
 * [Static](#static)
 * [etcd Discovery](#etcd-discovery)
