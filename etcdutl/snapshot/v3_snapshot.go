--- conflicted
+++ resolved
@@ -206,10 +206,6 @@
 	// (required if copied from data directory).
 	SkipHashCheck bool
 
-<<<<<<< HEAD
-	// Initial memory map size for the DB
-	InitialMmapSize uint64
-=======
 	// RevisionBump is the amount to increase the latest revision after restore,
 	// to allow administrators to trick clients into thinking that revision never decreased.
 	// If 0, revision bumping is skipped.
@@ -219,7 +215,9 @@
 	// MarkCompacted is "true" to mark the latest revision as compacted.
 	// (required if RevisionBump > 0)
 	MarkCompacted bool
->>>>>>> 882edb3d
+
+	// Initial memory map size for the DB
+	InitialMmapSize uint64
 }
 
 // Restore restores a new etcd data directory from given snapshot file.
