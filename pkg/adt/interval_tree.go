// Copyright 2016 The etcd Authors
//
// Licensed under the Apache License, Version 2.0 (the "License");
// you may not use this file except in compliance with the License.
// You may obtain a copy of the License at
//
//     http://www.apache.org/licenses/LICENSE-2.0
//
// Unless required by applicable law or agreed to in writing, software
// distributed under the License is distributed on an "AS IS" BASIS,
// WITHOUT WARRANTIES OR CONDITIONS OF ANY KIND, either express or implied.
// See the License for the specific language governing permissions and
// limitations under the License.

package adt

import (
	"bytes"
	"fmt"
	"math"
	"strings"
)

// Comparable is an interface for trichotomic comparisons.
type Comparable interface {
	// Compare gives the result of a 3-way comparison
	// a.Compare(b) = 1 => a > b
	// a.Compare(b) = 0 => a == b
	// a.Compare(b) = -1 => a < b
	Compare(c Comparable) int
}

type rbcolor int

const (
	black rbcolor = iota
	red
)

func (c rbcolor) String() string {
	switch c {
	case black:
		return "black"
	case red:
		return "black"
	default:
		panic(fmt.Errorf("unknown color %d", c))
	}
}

// Interval implements a Comparable interval [begin, end)
// TODO: support different sorts of intervals: (a,b), [a,b], (a, b]
type Interval struct {
	Begin Comparable
	End   Comparable
}

// Compare on an interval gives == if the interval overlaps.
func (ivl *Interval) Compare(c Comparable) int {
	ivl2 := c.(*Interval)
	ivbCmpBegin := ivl.Begin.Compare(ivl2.Begin)
	ivbCmpEnd := ivl.Begin.Compare(ivl2.End)
	iveCmpBegin := ivl.End.Compare(ivl2.Begin)

	// ivl is left of ivl2
	if ivbCmpBegin < 0 && iveCmpBegin <= 0 {
		return -1
	}

	// iv is right of iv2
	if ivbCmpEnd >= 0 {
		return 1
	}

	return 0
}

type intervalNode struct {
	// iv is the interval-value pair entry.
	iv IntervalValue
	// max endpoint of all descendent nodes.
	max Comparable
	// left and right are sorted by low endpoint of key interval
	left, right *intervalNode
	// parent is the direct ancestor of the node
	parent *intervalNode
	c      rbcolor
}

func (x *intervalNode) color(nilNode *intervalNode) rbcolor {
	if x == nilNode {
		return black
	}
	return x.c
}

func (x *intervalNode) height(nilNode *intervalNode) int {
	if x == nilNode {
		return 0
	}
	ld := x.left.height(nilNode)
	rd := x.right.height(nilNode)
	if ld < rd {
		return rd + 1
	}
	return ld + 1
}

func (x *intervalNode) min(nilNode *intervalNode) *intervalNode {
	for x.left != nilNode {
		x = x.left
	}
	return x
}

// successor is the next in-order node in the tree
func (x *intervalNode) successor(nilNode *intervalNode) *intervalNode {
	if x.right != nilNode {
		return x.right.min(nilNode)
	}
	y := x.parent
	for y != nilNode && x == y.right {
		x = y
		y = y.parent
	}
	return y
}

// updateMax updates the maximum values for a node and its ancestors
func (x *intervalNode) updateMax(nilNode *intervalNode) {
	for x != nilNode {
		oldmax := x.max
		max := x.iv.Ivl.End
		if x.left != nilNode && x.left.max.Compare(max) > 0 {
			max = x.left.max
		}
		if x.right != nilNode && x.right.max.Compare(max) > 0 {
			max = x.right.max
		}
		if oldmax.Compare(max) == 0 {
			break
		}
		x.max = max
		x = x.parent
	}
}

type nodeVisitor func(n *intervalNode) bool

// visit will call a node visitor on each node that overlaps the given interval
func (x *intervalNode) visit(iv *Interval, nilNode *intervalNode, nv nodeVisitor) bool {
	if x == nilNode {
		return true
	}
	v := iv.Compare(&x.iv.Ivl)
	switch {
	case v < 0:
		if !x.left.visit(iv, nilNode, nv) {
			return false
		}
	case v > 0:
		maxiv := Interval{x.iv.Ivl.Begin, x.max}
		if maxiv.Compare(iv) == 0 {
			if !x.left.visit(iv, nilNode, nv) || !x.right.visit(iv, nilNode, nv) {
				return false
			}
		}
	default:
		if !x.left.visit(iv, nilNode, nv) || !nv(x) || !x.right.visit(iv, nilNode, nv) {
			return false
		}
	}
	return true
}

// IntervalValue represents a range tree node that contains a range and a value.
type IntervalValue struct {
	Ivl Interval
	Val interface{}
}

// IntervalTree represents a (mostly) textbook implementation of the
// "Introduction to Algorithms" (Cormen et al, 3rd ed.) chapter 13 red-black tree
// and chapter 14.3 interval tree with search supporting "stabbing queries".
type IntervalTree interface {
	// Insert adds a node with the given interval into the tree.
	Insert(ivl Interval, val interface{})
	// Delete removes the node with the given interval from the tree, returning
	// true if a node is in fact removed.
	Delete(ivl Interval) bool
	// Len gives the number of elements in the tree.
	Len() int
	// Height is the number of levels in the tree; one node has height 1.
	Height() int
	// MaxHeight is the expected maximum tree height given the number of nodes.
	MaxHeight() int
	// Visit calls a visitor function on every tree node intersecting the given interval.
	// It will visit each interval [x, y) in ascending order sorted on x.
	Visit(ivl Interval, ivv IntervalVisitor)
	// Find gets the IntervalValue for the node matching the given interval
	Find(ivl Interval) *IntervalValue
	// Intersects returns true if there is some tree node intersecting the given interval.
	Intersects(iv Interval) bool
	// Contains returns true if the interval tree's keys cover the entire given interval.
	Contains(ivl Interval) bool
	// Stab returns a slice with all elements in the tree intersecting the interval.
	Stab(iv Interval) []*IntervalValue
	// Union merges a given interval tree into the receiver.
	Union(inIvt IntervalTree, ivl Interval)
}

// NewIntervalTree returns a new interval tree.
func NewIntervalTree() IntervalTree {
	return &intervalTree{
		root:  nil,
		count: 0,
	}
}

type intervalTree struct {
	root  *intervalNode
	count int

<<<<<<< HEAD
	// red-black NIL node, can not use golang nil instead
	nilNode *intervalNode
}

func NewIntervalTree() *IntervalTree {
	tree := &IntervalTree{}

	tree.nilNode = &intervalNode{}

	tree.root = tree.nilNode
	tree.nilNode.c = black

	return tree
=======
	// TODO: use 'sentinel' as a dummy object to simplify boundary conditions
	// use the sentinel to treat a nil child of a node x as an ordinary node whose parent is x
	// use one shared sentinel to represent all nil leaves and the root's parent
>>>>>>> 9a2af737
}

// TODO: make this consistent with textbook implementation
//
// "Introduction to Algorithms" (Cormen et al, 3rd ed.), chapter 13.4, p324
//
//	 0. RB-DELETE(T, z)
//	 1.
//	 2. y = z
//	 3. y-original-color = y.color
//	 4.
//	 5. if z.left == T.nil
//	 6. 	x = z.right
//	 7. 	RB-TRANSPLANT(T, z, z.right)
//	 8. else if z.right == T.nil
//	 9. 	x = z.left
//	10. 	RB-TRANSPLANT(T, z, z.left)
//	11. else
//	12. 	y = TREE-MINIMUM(z.right)
//	13. 	y-original-color = y.color
//	14. 	x = y.right
//	15. 	if y.p == z
//	16. 		x.p = y
//	17. 	else
//	18. 		RB-TRANSPLANT(T, y, y.right)
//	19. 		y.right = z.right
//	20. 		y.right.p = y
//	21. 	RB-TRANSPLANT(T, z, y)
//	22. 	y.left = z.left
//	23. 	y.left.p = y
//	24. 	y.color = z.color
//	25.
//	26. if y-original-color == BLACK
//	27. 	RB-DELETE-FIXUP(T, x)

// Delete removes the node with the given interval from the tree, returning
// true if a node is in fact removed.
func (ivt *intervalTree) Delete(ivl Interval) bool {
	z := ivt.find(ivl)
	if z == ivt.nilNode {
		return false
	}

	y := z
	if z.left != ivt.nilNode && z.right != ivt.nilNode {
		y = z.successor(ivt.nilNode)
	}

	x := ivt.nilNode
	if y.left != ivt.nilNode {
		x = y.left
	} else if y.right != ivt.nilNode {
		x = y.right
	}

	x.parent = y.parent

	if y.parent == ivt.nilNode {
		ivt.root = x
	} else {
		if y == y.parent.left {
			y.parent.left = x
		} else {
			y.parent.right = x
		}
		y.parent.updateMax(ivt.nilNode)
	}
	if y != z {
		z.iv = y.iv
		z.updateMax(ivt.nilNode)
	}

	if y.color(ivt.nilNode) == black {
		ivt.deleteFixup(x)
	}

	ivt.count--
	return true
}

<<<<<<< HEAD
func (ivt *IntervalTree) deleteFixup(x *intervalNode) {
	for x != ivt.root && x.color(ivt.nilNode) == black {
		if x == x.parent.left {
=======
// "Introduction to Algorithms" (Cormen et al, 3rd ed.), chapter 13.4, p326
//
//	 0. RB-DELETE-FIXUP(T, z)
//	 1.
//	 2. while x ≠ T.root and x.color == BLACK
//	 3. 	if x == x.p.left
//	 4. 		w = x.p.right
//	 5. 		if w.color == RED
//	 6. 			w.color = BLACK
//	 7. 			x.p.color = RED
//	 8. 			LEFT-ROTATE(T, x, p)
//	 9. 		if w.left.color == BLACK and w.right.color == BLACK
//	10. 			w.color = RED
//	11. 			x = x.p
//	12. 		else if w.right.color == BLACK
//	13. 				w.left.color = BLACK
//	14. 				w.color = RED
//	15. 				RIGHT-ROTATE(T, w)
//	16. 				w = w.p.right
//	17. 			w.color = x.p.color
//	18. 			x.p.color = BLACK
//	19. 			LEFT-ROTATE(T, w.p)
//	20. 			x = T.root
//	21. 	else
//	22. 		w = x.p.left
//	23. 		if w.color == RED
//	24. 			w.color = BLACK
//	25. 			x.p.color = RED
//	26. 			RIGHT-ROTATE(T, x, p)
//	27. 		if w.right.color == BLACK and w.left.color == BLACK
//	28. 			w.color = RED
//	29. 			x = x.p
//	30. 		else if w.left.color == BLACK
//	31. 				w.right.color = BLACK
//	32. 				w.color = RED
//	33. 				LEFT-ROTATE(T, w)
//	34. 				w = w.p.left
//	35. 			w.color = x.p.color
//	36. 			x.p.color = BLACK
//	37. 			RIGHT-ROTATE(T, w.p)
//	38. 			x = T.root
//	39.
//	40. x.color = BLACK
//
func (ivt *intervalTree) deleteFixup(x *intervalNode) {
	for x != ivt.root && x.color() == black && x.parent != nil {
		if x == x.parent.left { // line 3-20
>>>>>>> 9a2af737
			w := x.parent.right
			if w.color(ivt.nilNode) == red {
				w.c = black
				x.parent.c = red
				ivt.rotateLeft(x.parent)
				w = x.parent.right
			}
			if w.left.color(ivt.nilNode) == black && w.right.color(ivt.nilNode) == black {
				w.c = red
				x = x.parent
			} else {
				if w.right.color(ivt.nilNode) == black {
					w.left.c = black
					w.c = red
					ivt.rotateRight(w)
					w = x.parent.right
				}
				w.c = x.parent.color(ivt.nilNode)
				x.parent.c = black
				w.right.c = black
				ivt.rotateLeft(x.parent)
				x = ivt.root
			}

		} else { // line 22-38

			// same as above but with left and right exchanged
			w := x.parent.left
			if w.color(ivt.nilNode) == red {
				w.c = black
				x.parent.c = red
				ivt.rotateRight(x.parent)
				w = x.parent.left
			}
			if w.left.color(ivt.nilNode) == black && w.right.color(ivt.nilNode) == black {
				w.c = red
				x = x.parent
			} else {
				if w.left.color(ivt.nilNode) == black {
					w.right.c = black
					w.c = red
					ivt.rotateLeft(w)
					w = x.parent.left
				}
				w.c = x.parent.color(ivt.nilNode)
				x.parent.c = black
				w.left.c = black
				ivt.rotateRight(x.parent)
				x = ivt.root
			}
		}
	}
<<<<<<< HEAD
	x.c = black
=======

	if x != nil {
		x.c = black
	}
>>>>>>> 9a2af737
}

func (ivt *intervalTree) createIntervalNode(ivl Interval, val interface{}) *intervalNode {
	return &intervalNode{
		iv:     IntervalValue{ivl, val},
		max:    ivl.End,
		c:      red,
		left:   nil,
		right:  nil,
		parent: nil,
	}
}

// TODO: make this consistent with textbook implementation
//
// "Introduction to Algorithms" (Cormen et al, 3rd ed.), chapter 13.3, p315
//
//	 0. RB-INSERT(T, z)
//	 1.
//	 2. y = T.nil
//	 3. x = T.root
//	 4.
//	 5. while x ≠ T.nil
//	 6. 	y = x
//	 7. 	if z.key < x.key
//	 8. 		x = x.left
//	 9. 	else
//	10. 		x = x.right
//	11.
//	12. z.p = y
//	13.
//	14. if y == T.nil
//	15. 	T.root = z
//	16. else if z.key < y.key
//	17. 	y.left = z
//	18. else
//	19. 	y.right = z
//	20.
//	21. z.left = T.nil
//	22. z.right = T.nil
//	23. z.color = RED
//	24.
//	25. RB-INSERT-FIXUP(T, z)

// Insert adds a node with the given interval into the tree.
<<<<<<< HEAD
func (ivt *IntervalTree) Insert(ivl Interval, val interface{}) {
	y := ivt.nilNode
	z := &intervalNode{
		iv:     IntervalValue{ivl, val},
		max:    ivl.End,
		c:      red,
		left:   ivt.nilNode,
		right:  ivt.nilNode,
		parent: ivt.nilNode,
	}
=======
func (ivt *intervalTree) Insert(ivl Interval, val interface{}) {
	var y *intervalNode
	z := ivt.createIntervalNode(ivl, val)
>>>>>>> 9a2af737
	x := ivt.root
	for x != ivt.nilNode {
		y = x
		if z.iv.Ivl.Begin.Compare(x.iv.Ivl.Begin) < 0 {
			x = x.left
		} else {
			x = x.right
		}
	}

	z.parent = y
	if y == ivt.nilNode {
		ivt.root = z
	} else {
		if z.iv.Ivl.Begin.Compare(y.iv.Ivl.Begin) < 0 {
			y.left = z
		} else {
			y.right = z
		}
		y.updateMax(ivt.nilNode)
	}
	z.c = red

	ivt.insertFixup(z)
	ivt.count++
}

<<<<<<< HEAD
func (ivt *IntervalTree) insertFixup(z *intervalNode) {
	for z.parent.color(ivt.nilNode) == red {
		if z.parent == z.parent.parent.left {
=======
// "Introduction to Algorithms" (Cormen et al, 3rd ed.), chapter 13.3, p316
//
//	 0. RB-INSERT-FIXUP(T, z)
//	 1.
//	 2. while z.p.color == RED
//	 3. 	if z.p == z.p.p.left
//	 4. 		y = z.p.p.right
//	 5. 		if y.color == RED
//	 6. 			z.p.color = BLACK
//	 7. 			y.color = BLACK
//	 8. 			z.p.p.color = RED
//	 9. 			z = z.p.p
//	10. 		else if z == z.p.right
//	11. 				z = z.p
//	12. 				LEFT-ROTATE(T, z)
//	13. 			z.p.color = BLACK
//	14. 			z.p.p.color = RED
//	15. 			RIGHT-ROTATE(T, z.p.p)
//	16. 	else
//	17. 		y = z.p.p.left
//	18. 		if y.color == RED
//	19. 			z.p.color = BLACK
//	20. 			y.color = BLACK
//	21. 			z.p.p.color = RED
//	22. 			z = z.p.p
//	23. 		else if z == z.p.right
//	24. 				z = z.p
//	25. 				RIGHT-ROTATE(T, z)
//	26. 			z.p.color = BLACK
//	27. 			z.p.p.color = RED
//	28. 			LEFT-ROTATE(T, z.p.p)
//	29.
//	30. T.root.color = BLACK
//
func (ivt *intervalTree) insertFixup(z *intervalNode) {
	for z.parent != nil && z.parent.parent != nil && z.parent.color() == red {
		if z.parent == z.parent.parent.left { // line 3-15
>>>>>>> 9a2af737
			y := z.parent.parent.right
			if y.color(ivt.nilNode) == red {
				y.c = black
				z.parent.c = black
				z.parent.parent.c = red
				z = z.parent.parent
			} else {
				if z == z.parent.right {
					z = z.parent
					ivt.rotateLeft(z)
				}
				z.parent.c = black
				z.parent.parent.c = red
				ivt.rotateRight(z.parent.parent)
			}
		} else { // line 16-28
			// same as then with left/right exchanged
			y := z.parent.parent.left
			if y.color(ivt.nilNode) == red {
				y.c = black
				z.parent.c = black
				z.parent.parent.c = red
				z = z.parent.parent
			} else {
				if z == z.parent.left {
					z = z.parent
					ivt.rotateRight(z)
				}
				z.parent.c = black
				z.parent.parent.c = red
				ivt.rotateLeft(z.parent.parent)
			}
		}
	}

	// line 30
	ivt.root.c = black
}

// rotateLeft moves x so it is left of its right child
<<<<<<< HEAD
func (ivt *IntervalTree) rotateLeft(x *intervalNode) {
	// rotateLeft x must have right child
	if x.right == ivt.nilNode {
		return
	}

	y := x.right
	x.right = y.left
	if y.left != ivt.nilNode {
		y.left.parent = x
	}
	x.updateMax(ivt.nilNode)
=======
//
// "Introduction to Algorithms" (Cormen et al, 3rd ed.), chapter 13.2, p313
//
//	 0. LEFT-ROTATE(T, x)
//	 1.
//	 2. y = x.right
//	 3. x.right = y.left
//	 4.
//	 5. if y.left ≠ T.nil
//	 6. 	y.left.p = x
//	 7.
//	 8. y.p = x.p
//	 9.
//	10. if x.p == T.nil
//	11. 	T.root = y
//	12. else if x == x.p.left
//	13. 	x.p.left = y
//	14. else
//	15. 	x.p.right = y
//	16.
//	17. y.left = x
//	18. x.p = y
//
func (ivt *intervalTree) rotateLeft(x *intervalNode) {
	// line 2-3
	y := x.right
	x.right = y.left

	// line 5-6
	if y.left != nil {
		y.left.parent = x
	}

	x.updateMax()

	// line 10-15, 18
>>>>>>> 9a2af737
	ivt.replaceParent(x, y)

	// line 17
	y.left = x
	y.updateMax(ivt.nilNode)
}

// rotateRight moves x so it is right of its left child
<<<<<<< HEAD
func (ivt *IntervalTree) rotateRight(x *intervalNode) {
	// rotateRight x must have left child
	if x.left == ivt.nilNode {
		return
	}

	y := x.left
	x.left = y.right
	if y.right != ivt.nilNode {
		y.right.parent = x
	}
	x.updateMax(ivt.nilNode)
=======
//
//	 0. RIGHT-ROTATE(T, x)
//	 1.
//	 2. y = x.left
//	 3. x.left = y.right
//	 4.
//	 5. if y.right ≠ T.nil
//	 6. 	y.right.p = x
//	 7.
//	 8. y.p = x.p
//	 9.
//	10. if x.p == T.nil
//	11. 	T.root = y
//	12. else if x == x.p.right
//	13. 	x.p.right = y
//	14. else
//	15. 	x.p.left = y
//	16.
//	17. y.right = x
//	18. x.p = y
//
func (ivt *intervalTree) rotateRight(x *intervalNode) {
	if x == nil {
		return
	}

	// line 2-3
	y := x.left
	x.left = y.right

	// line 5-6
	if y.right != nil {
		y.right.parent = x
	}

	x.updateMax()

	// line 10-15, 18
>>>>>>> 9a2af737
	ivt.replaceParent(x, y)

	// line 17
	y.right = x
	y.updateMax(ivt.nilNode)
}

// replaceParent replaces x's parent with y
func (ivt *intervalTree) replaceParent(x *intervalNode, y *intervalNode) {
	y.parent = x.parent
	if x.parent == ivt.nilNode {
		ivt.root = y
	} else {
		if x == x.parent.left {
			x.parent.left = y
		} else {
			x.parent.right = y
		}
		x.parent.updateMax(ivt.nilNode)
	}
	x.parent = y
}

// Len gives the number of elements in the tree
func (ivt *intervalTree) Len() int { return ivt.count }

// Height is the number of levels in the tree; one node has height 1.
<<<<<<< HEAD
func (ivt *IntervalTree) Height() int { return ivt.root.height(ivt.nilNode) }
=======
func (ivt *intervalTree) Height() int { return ivt.root.height() }
>>>>>>> 9a2af737

// MaxHeight is the expected maximum tree height given the number of nodes
func (ivt *intervalTree) MaxHeight() int {
	return int((2 * math.Log2(float64(ivt.Len()+1))) + 0.5)
}

// IntervalVisitor is used on tree searches; return false to stop searching.
type IntervalVisitor func(n *IntervalValue) bool

// Visit calls a visitor function on every tree node intersecting the given interval.
// It will visit each interval [x, y) in ascending order sorted on x.
<<<<<<< HEAD
func (ivt *IntervalTree) Visit(ivl Interval, ivv IntervalVisitor) {
	ivt.root.visit(&ivl, ivt.nilNode, func(n *intervalNode) bool { return ivv(&n.iv) })
}

// find the exact node for a given interval
func (ivt *IntervalTree) find(ivl Interval) *intervalNode {
	ret := ivt.nilNode
=======
func (ivt *intervalTree) Visit(ivl Interval, ivv IntervalVisitor) {
	ivt.root.visit(&ivl, func(n *intervalNode) bool { return ivv(&n.iv) })
}

// find the exact node for a given interval
func (ivt *intervalTree) find(ivl Interval) (ret *intervalNode) {
>>>>>>> 9a2af737
	f := func(n *intervalNode) bool {
		if n.iv.Ivl != ivl {
			return true
		}
		ret = n
		return false
	}

	ivt.root.visit(&ivl, ivt.nilNode, f)

	return ret
}

// Find gets the IntervalValue for the node matching the given interval
func (ivt *intervalTree) Find(ivl Interval) (ret *IntervalValue) {
	n := ivt.find(ivl)
	if n == ivt.nilNode {
		return nil
	}
	return &n.iv
}

// Intersects returns true if there is some tree node intersecting the given interval.
func (ivt *intervalTree) Intersects(iv Interval) bool {
	x := ivt.root
	for x != ivt.nilNode && iv.Compare(&x.iv.Ivl) != 0 {
		if x.left != ivt.nilNode && x.left.max.Compare(iv.Begin) > 0 {
			x = x.left
		} else {
			x = x.right
		}
	}
	return x != ivt.nilNode
}

// Contains returns true if the interval tree's keys cover the entire given interval.
func (ivt *intervalTree) Contains(ivl Interval) bool {
	var maxEnd, minBegin Comparable

	isContiguous := true
	ivt.Visit(ivl, func(n *IntervalValue) bool {
		if minBegin == nil {
			minBegin = n.Ivl.Begin
			maxEnd = n.Ivl.End
			return true
		}
		if maxEnd.Compare(n.Ivl.Begin) < 0 {
			isContiguous = false
			return false
		}
		if n.Ivl.End.Compare(maxEnd) > 0 {
			maxEnd = n.Ivl.End
		}
		return true
	})

	return isContiguous && minBegin != nil && maxEnd.Compare(ivl.End) >= 0 && minBegin.Compare(ivl.Begin) <= 0
}

// Stab returns a slice with all elements in the tree intersecting the interval.
func (ivt *intervalTree) Stab(iv Interval) (ivs []*IntervalValue) {
	if ivt.count == 0 {
		return nil
	}
	f := func(n *IntervalValue) bool { ivs = append(ivs, n); return true }
	ivt.Visit(iv, f)
	return ivs
}

// Union merges a given interval tree into the receiver.
<<<<<<< HEAD
func (ivt *IntervalTree) Union(inIvt *IntervalTree, ivl Interval) {
=======
func (ivt *intervalTree) Union(inIvt IntervalTree, ivl Interval) {
>>>>>>> 9a2af737
	f := func(n *IntervalValue) bool {
		ivt.Insert(n.Ivl, n.Val)
		return true
	}
	inIvt.Visit(ivl, f)
}

type visitedInterval struct {
	root  Interval
	left  Interval
	right Interval
	color rbcolor
	depth int
}

func (vi visitedInterval) String() string {
	bd := new(strings.Builder)
	bd.WriteString(fmt.Sprintf("root [%v,%v,%v], left [%v,%v], right [%v,%v], depth %d",
		vi.root.Begin, vi.root.End, vi.color,
		vi.left.Begin, vi.left.End,
		vi.right.Begin, vi.right.End,
		vi.depth,
	))
	return bd.String()
}

// visitLevel traverses tree in level order.
// used for testing
func (ivt *intervalTree) visitLevel() []visitedInterval {
	if ivt.root == nil {
		return nil
	}

	rs := make([]visitedInterval, 0, ivt.Len())

	type pair struct {
		node  *intervalNode
		depth int
	}
	queue := []pair{{ivt.root, 0}}
	for len(queue) > 0 {
		f := queue[0]
		queue = queue[1:]

		ivt := visitedInterval{
			root:  f.node.iv.Ivl,
			color: f.node.color(),
			depth: f.depth,
		}

		if f.node.left != nil {
			ivt.left = f.node.left.iv.Ivl
			queue = append(queue, pair{f.node.left, f.depth + 1})
		}
		if f.node.right != nil {
			ivt.right = f.node.right.iv.Ivl
			queue = append(queue, pair{f.node.right, f.depth + 1})
		}

		rs = append(rs, ivt)
	}

	return rs
}

type StringComparable string

func (s StringComparable) Compare(c Comparable) int {
	sc := c.(StringComparable)
	if s < sc {
		return -1
	}
	if s > sc {
		return 1
	}
	return 0
}

func NewStringInterval(begin, end string) Interval {
	return Interval{StringComparable(begin), StringComparable(end)}
}

func NewStringPoint(s string) Interval {
	return Interval{StringComparable(s), StringComparable(s + "\x00")}
}

// StringAffineComparable treats "" as > all other strings
type StringAffineComparable string

func (s StringAffineComparable) Compare(c Comparable) int {
	sc := c.(StringAffineComparable)

	if len(s) == 0 {
		if len(sc) == 0 {
			return 0
		}
		return 1
	}
	if len(sc) == 0 {
		return -1
	}

	if s < sc {
		return -1
	}
	if s > sc {
		return 1
	}
	return 0
}

func NewStringAffineInterval(begin, end string) Interval {
	return Interval{StringAffineComparable(begin), StringAffineComparable(end)}
}

func NewStringAffinePoint(s string) Interval {
	return NewStringAffineInterval(s, s+"\x00")
}

func NewInt64Interval(a int64, b int64) Interval {
	return Interval{Int64Comparable(a), Int64Comparable(b)}
}

func newInt64EmptyInterval() Interval {
	return Interval{Begin: nil, End: nil}
}

func NewInt64Point(a int64) Interval {
	return Interval{Int64Comparable(a), Int64Comparable(a + 1)}
}

type Int64Comparable int64

func (v Int64Comparable) Compare(c Comparable) int {
	vc := c.(Int64Comparable)
	cmp := v - vc
	if cmp < 0 {
		return -1
	}
	if cmp > 0 {
		return 1
	}
	return 0
}

// BytesAffineComparable treats empty byte arrays as > all other byte arrays
type BytesAffineComparable []byte

func (b BytesAffineComparable) Compare(c Comparable) int {
	bc := c.(BytesAffineComparable)

	if len(b) == 0 {
		if len(bc) == 0 {
			return 0
		}
		return 1
	}
	if len(bc) == 0 {
		return -1
	}

	return bytes.Compare(b, bc)
}

func NewBytesAffineInterval(begin, end []byte) Interval {
	return Interval{BytesAffineComparable(begin), BytesAffineComparable(end)}
}

func NewBytesAffinePoint(b []byte) Interval {
	be := make([]byte, len(b)+1)
	copy(be, b)
	be[len(b)] = 0
	return NewBytesAffineInterval(b, be)
}

func newInt64EmptyInterval() Interval {
	return Interval{Begin: nil, End: nil}
}

type visitedInterval struct {
	root  Interval
	left  Interval
	right Interval
	color rbcolor
	depth int
}

func (vi visitedInterval) String() string {
	bd := new(strings.Builder)
	bd.WriteString(fmt.Sprintf("root [%v,%v,%v], left [%v,%v], right [%v,%v], depth %d",
		vi.root.Begin, vi.root.End, vi.color,
		vi.left.Begin, vi.left.End,
		vi.right.Begin, vi.right.End,
		vi.depth,
	))
	return bd.String()
}

// visitLevel traverses tree in level order.
// used for testing
func (ivt *IntervalTree) visitLevel() []visitedInterval {
	if ivt.root == ivt.nilNode {
		return nil
	}

	rs := make([]visitedInterval, 0, ivt.Len())

	type pair struct {
		node  *intervalNode
		depth int
	}
	queue := []pair{{ivt.root, 0}}
	for len(queue) > 0 {
		f := queue[0]
		queue = queue[1:]

		ivt2 := visitedInterval{
			root:  f.node.iv.Ivl,
			color: f.node.color(ivt.nilNode),
			depth: f.depth,
		}

		if f.node.left != ivt.nilNode {
			ivt2.left = f.node.left.iv.Ivl
			queue = append(queue, pair{f.node.left, f.depth + 1})
		}
		if f.node.right != ivt.nilNode {
			ivt2.right = f.node.right.iv.Ivl
			queue = append(queue, pair{f.node.right, f.depth + 1})
		}

		rs = append(rs, ivt2)
	}

	return rs
}<|MERGE_RESOLUTION|>--- conflicted
+++ resolved
@@ -211,35 +211,26 @@
 
 // NewIntervalTree returns a new interval tree.
 func NewIntervalTree() IntervalTree {
-	return &intervalTree{
-		root:  nil,
-		count: 0,
-	}
+	tree := &intervalTree{}
+
+	tree.nilNode = &intervalNode{}
+
+	tree.root = tree.nilNode
+	tree.nilNode.c = black
+
+	return tree
 }
 
 type intervalTree struct {
 	root  *intervalNode
 	count int
 
-<<<<<<< HEAD
+	// use 'sentinel' as a dummy object to simplify boundary conditions
+	// use the sentinel to treat a nil child of a node x as an ordinary node whose parent is x
+	// use one shared sentinel to represent all nil leaves and the root's parent
+
 	// red-black NIL node, can not use golang nil instead
 	nilNode *intervalNode
-}
-
-func NewIntervalTree() *IntervalTree {
-	tree := &IntervalTree{}
-
-	tree.nilNode = &intervalNode{}
-
-	tree.root = tree.nilNode
-	tree.nilNode.c = black
-
-	return tree
-=======
-	// TODO: use 'sentinel' as a dummy object to simplify boundary conditions
-	// use the sentinel to treat a nil child of a node x as an ordinary node whose parent is x
-	// use one shared sentinel to represent all nil leaves and the root's parent
->>>>>>> 9a2af737
 }
 
 // TODO: make this consistent with textbook implementation
@@ -320,11 +311,6 @@
 	return true
 }
 
-<<<<<<< HEAD
-func (ivt *IntervalTree) deleteFixup(x *intervalNode) {
-	for x != ivt.root && x.color(ivt.nilNode) == black {
-		if x == x.parent.left {
-=======
 // "Introduction to Algorithms" (Cormen et al, 3rd ed.), chapter 13.4, p326
 //
 //	 0. RB-DELETE-FIXUP(T, z)
@@ -370,9 +356,8 @@
 //	40. x.color = BLACK
 //
 func (ivt *intervalTree) deleteFixup(x *intervalNode) {
-	for x != ivt.root && x.color() == black && x.parent != nil {
+	for x != ivt.root && x.color(ivt.nilNode) == black {
 		if x == x.parent.left { // line 3-20
->>>>>>> 9a2af737
 			w := x.parent.right
 			if w.color(ivt.nilNode) == red {
 				w.c = black
@@ -396,9 +381,7 @@
 				ivt.rotateLeft(x.parent)
 				x = ivt.root
 			}
-
 		} else { // line 22-38
-
 			// same as above but with left and right exchanged
 			w := x.parent.left
 			if w.color(ivt.nilNode) == red {
@@ -425,14 +408,7 @@
 			}
 		}
 	}
-<<<<<<< HEAD
 	x.c = black
-=======
-
-	if x != nil {
-		x.c = black
-	}
->>>>>>> 9a2af737
 }
 
 func (ivt *intervalTree) createIntervalNode(ivl Interval, val interface{}) *intervalNode {
@@ -440,9 +416,9 @@
 		iv:     IntervalValue{ivl, val},
 		max:    ivl.End,
 		c:      red,
-		left:   nil,
-		right:  nil,
-		parent: nil,
+		left:   ivt.nilNode,
+		right:  ivt.nilNode,
+		parent: ivt.nilNode,
 	}
 }
 
@@ -478,22 +454,9 @@
 //	25. RB-INSERT-FIXUP(T, z)
 
 // Insert adds a node with the given interval into the tree.
-<<<<<<< HEAD
-func (ivt *IntervalTree) Insert(ivl Interval, val interface{}) {
+func (ivt *intervalTree) Insert(ivl Interval, val interface{}) {
 	y := ivt.nilNode
-	z := &intervalNode{
-		iv:     IntervalValue{ivl, val},
-		max:    ivl.End,
-		c:      red,
-		left:   ivt.nilNode,
-		right:  ivt.nilNode,
-		parent: ivt.nilNode,
-	}
-=======
-func (ivt *intervalTree) Insert(ivl Interval, val interface{}) {
-	var y *intervalNode
 	z := ivt.createIntervalNode(ivl, val)
->>>>>>> 9a2af737
 	x := ivt.root
 	for x != ivt.nilNode {
 		y = x
@@ -521,11 +484,6 @@
 	ivt.count++
 }
 
-<<<<<<< HEAD
-func (ivt *IntervalTree) insertFixup(z *intervalNode) {
-	for z.parent.color(ivt.nilNode) == red {
-		if z.parent == z.parent.parent.left {
-=======
 // "Introduction to Algorithms" (Cormen et al, 3rd ed.), chapter 13.3, p316
 //
 //	 0. RB-INSERT-FIXUP(T, z)
@@ -559,11 +517,11 @@
 //	28. 			LEFT-ROTATE(T, z.p.p)
 //	29.
 //	30. T.root.color = BLACK
-//
+
 func (ivt *intervalTree) insertFixup(z *intervalNode) {
-	for z.parent != nil && z.parent.parent != nil && z.parent.color() == red {
+	for z.parent.color(ivt.nilNode) == red {
 		if z.parent == z.parent.parent.left { // line 3-15
->>>>>>> 9a2af737
+
 			y := z.parent.parent.right
 			if y.color(ivt.nilNode) == red {
 				y.c = black
@@ -604,20 +562,6 @@
 }
 
 // rotateLeft moves x so it is left of its right child
-<<<<<<< HEAD
-func (ivt *IntervalTree) rotateLeft(x *intervalNode) {
-	// rotateLeft x must have right child
-	if x.right == ivt.nilNode {
-		return
-	}
-
-	y := x.right
-	x.right = y.left
-	if y.left != ivt.nilNode {
-		y.left.parent = x
-	}
-	x.updateMax(ivt.nilNode)
-=======
 //
 // "Introduction to Algorithms" (Cormen et al, 3rd ed.), chapter 13.2, p313
 //
@@ -640,21 +584,20 @@
 //	16.
 //	17. y.left = x
 //	18. x.p = y
-//
 func (ivt *intervalTree) rotateLeft(x *intervalNode) {
-	// line 2-3
+	// rotateLeft x must have right child
+	if x.right == ivt.nilNode {
+		return
+	}
+
 	y := x.right
 	x.right = y.left
-
-	// line 5-6
-	if y.left != nil {
+	if y.left != ivt.nilNode {
 		y.left.parent = x
 	}
-
-	x.updateMax()
+	x.updateMax(ivt.nilNode)
 
 	// line 10-15, 18
->>>>>>> 9a2af737
 	ivt.replaceParent(x, y)
 
 	// line 17
@@ -663,20 +606,6 @@
 }
 
 // rotateRight moves x so it is right of its left child
-<<<<<<< HEAD
-func (ivt *IntervalTree) rotateRight(x *intervalNode) {
-	// rotateRight x must have left child
-	if x.left == ivt.nilNode {
-		return
-	}
-
-	y := x.left
-	x.left = y.right
-	if y.right != ivt.nilNode {
-		y.right.parent = x
-	}
-	x.updateMax(ivt.nilNode)
-=======
 //
 //	 0. RIGHT-ROTATE(T, x)
 //	 1.
@@ -697,25 +626,20 @@
 //	16.
 //	17. y.right = x
 //	18. x.p = y
-//
 func (ivt *intervalTree) rotateRight(x *intervalNode) {
-	if x == nil {
+	// rotateRight x must have left child
+	if x.left == ivt.nilNode {
 		return
 	}
 
-	// line 2-3
 	y := x.left
 	x.left = y.right
-
-	// line 5-6
-	if y.right != nil {
+	if y.right != ivt.nilNode {
 		y.right.parent = x
 	}
-
-	x.updateMax()
+	x.updateMax(ivt.nilNode)
 
 	// line 10-15, 18
->>>>>>> 9a2af737
 	ivt.replaceParent(x, y)
 
 	// line 17
@@ -743,11 +667,7 @@
 func (ivt *intervalTree) Len() int { return ivt.count }
 
 // Height is the number of levels in the tree; one node has height 1.
-<<<<<<< HEAD
-func (ivt *IntervalTree) Height() int { return ivt.root.height(ivt.nilNode) }
-=======
-func (ivt *intervalTree) Height() int { return ivt.root.height() }
->>>>>>> 9a2af737
+func (ivt *intervalTree) Height() int { return ivt.root.height(ivt.nilNode) }
 
 // MaxHeight is the expected maximum tree height given the number of nodes
 func (ivt *intervalTree) MaxHeight() int {
@@ -759,22 +679,13 @@
 
 // Visit calls a visitor function on every tree node intersecting the given interval.
 // It will visit each interval [x, y) in ascending order sorted on x.
-<<<<<<< HEAD
-func (ivt *IntervalTree) Visit(ivl Interval, ivv IntervalVisitor) {
+func (ivt *intervalTree) Visit(ivl Interval, ivv IntervalVisitor) {
 	ivt.root.visit(&ivl, ivt.nilNode, func(n *intervalNode) bool { return ivv(&n.iv) })
 }
 
 // find the exact node for a given interval
-func (ivt *IntervalTree) find(ivl Interval) *intervalNode {
+func (ivt *intervalTree) find(ivl Interval) *intervalNode {
 	ret := ivt.nilNode
-=======
-func (ivt *intervalTree) Visit(ivl Interval, ivv IntervalVisitor) {
-	ivt.root.visit(&ivl, func(n *intervalNode) bool { return ivv(&n.iv) })
-}
-
-// find the exact node for a given interval
-func (ivt *intervalTree) find(ivl Interval) (ret *intervalNode) {
->>>>>>> 9a2af737
 	f := func(n *intervalNode) bool {
 		if n.iv.Ivl != ivl {
 			return true
@@ -845,11 +756,7 @@
 }
 
 // Union merges a given interval tree into the receiver.
-<<<<<<< HEAD
-func (ivt *IntervalTree) Union(inIvt *IntervalTree, ivl Interval) {
-=======
 func (ivt *intervalTree) Union(inIvt IntervalTree, ivl Interval) {
->>>>>>> 9a2af737
 	f := func(n *IntervalValue) bool {
 		ivt.Insert(n.Ivl, n.Val)
 		return true
@@ -879,7 +786,7 @@
 // visitLevel traverses tree in level order.
 // used for testing
 func (ivt *intervalTree) visitLevel() []visitedInterval {
-	if ivt.root == nil {
+	if ivt.root == ivt.nilNode {
 		return nil
 	}
 
@@ -894,22 +801,22 @@
 		f := queue[0]
 		queue = queue[1:]
 
-		ivt := visitedInterval{
+		ivt2 := visitedInterval{
 			root:  f.node.iv.Ivl,
-			color: f.node.color(),
+			color: f.node.color(ivt.nilNode),
 			depth: f.depth,
 		}
 
-		if f.node.left != nil {
-			ivt.left = f.node.left.iv.Ivl
+		if f.node.left != ivt.nilNode {
+			ivt2.left = f.node.left.iv.Ivl
 			queue = append(queue, pair{f.node.left, f.depth + 1})
 		}
-		if f.node.right != nil {
-			ivt.right = f.node.right.iv.Ivl
+		if f.node.right != ivt.nilNode {
+			ivt2.right = f.node.right.iv.Ivl
 			queue = append(queue, pair{f.node.right, f.depth + 1})
 		}
 
-		rs = append(rs, ivt)
+		rs = append(rs, ivt2)
 	}
 
 	return rs
@@ -1023,66 +930,4 @@
 	copy(be, b)
 	be[len(b)] = 0
 	return NewBytesAffineInterval(b, be)
-}
-
-func newInt64EmptyInterval() Interval {
-	return Interval{Begin: nil, End: nil}
-}
-
-type visitedInterval struct {
-	root  Interval
-	left  Interval
-	right Interval
-	color rbcolor
-	depth int
-}
-
-func (vi visitedInterval) String() string {
-	bd := new(strings.Builder)
-	bd.WriteString(fmt.Sprintf("root [%v,%v,%v], left [%v,%v], right [%v,%v], depth %d",
-		vi.root.Begin, vi.root.End, vi.color,
-		vi.left.Begin, vi.left.End,
-		vi.right.Begin, vi.right.End,
-		vi.depth,
-	))
-	return bd.String()
-}
-
-// visitLevel traverses tree in level order.
-// used for testing
-func (ivt *IntervalTree) visitLevel() []visitedInterval {
-	if ivt.root == ivt.nilNode {
-		return nil
-	}
-
-	rs := make([]visitedInterval, 0, ivt.Len())
-
-	type pair struct {
-		node  *intervalNode
-		depth int
-	}
-	queue := []pair{{ivt.root, 0}}
-	for len(queue) > 0 {
-		f := queue[0]
-		queue = queue[1:]
-
-		ivt2 := visitedInterval{
-			root:  f.node.iv.Ivl,
-			color: f.node.color(ivt.nilNode),
-			depth: f.depth,
-		}
-
-		if f.node.left != ivt.nilNode {
-			ivt2.left = f.node.left.iv.Ivl
-			queue = append(queue, pair{f.node.left, f.depth + 1})
-		}
-		if f.node.right != ivt.nilNode {
-			ivt2.right = f.node.right.iv.Ivl
-			queue = append(queue, pair{f.node.right, f.depth + 1})
-		}
-
-		rs = append(rs, ivt2)
-	}
-
-	return rs
 }