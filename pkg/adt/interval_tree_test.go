--- conflicted
+++ resolved
@@ -52,11 +52,7 @@
 		{root: NewInt64Interval(19, 20), color: red, left: newInt64EmptyInterval(), right: newInt64EmptyInterval(), depth: 3},
 	}
 
-<<<<<<< HEAD
-	tr := ivt
-=======
 	tr := ivt.(*intervalTree)
->>>>>>> 9a2af737
 	visits := tr.visitLevel()
 	if !reflect.DeepEqual(expected, visits) {
 		t.Fatalf("level order expected %v, got %v", expected, visits)
@@ -109,11 +105,7 @@
 		{root: NewInt64Interval(8, 9), color: red, left: newInt64EmptyInterval(), right: newInt64EmptyInterval(), depth: 3},
 	}
 
-<<<<<<< HEAD
-	tr := ivt
-=======
 	tr := ivt.(*intervalTree)
->>>>>>> 9a2af737
 	visits := tr.visitLevel()
 	if !reflect.DeepEqual(expected, visits) {
 		t.Fatalf("level order expected %v, got %v", expected, visits)
@@ -199,11 +191,7 @@
 	ivt.Insert(NewInt64Interval(292, 293), 0)
 	ivt.Insert(NewInt64Interval(953, 954), 0)
 
-<<<<<<< HEAD
-	tr := ivt
-=======
 	tr := ivt.(*intervalTree)
->>>>>>> 9a2af737
 
 	expectedBeforeDelete := []visitedInterval{
 		{root: NewInt64Interval(510, 511), color: black, left: NewInt64Interval(82, 83), right: NewInt64Interval(830, 831), depth: 0},
@@ -354,11 +342,7 @@
 	ivt.Insert(NewStringInterval("6", "8"), 999)
 	ivt.Insert(NewStringInterval("0", "3"), 0)
 
-<<<<<<< HEAD
-	tr := ivt
-=======
 	tr := ivt.(*intervalTree)
->>>>>>> 9a2af737
 	if tr.root.max.Compare(StringComparable("8")) != 0 {
 		t.Fatalf("wrong root max got %v, expected 8", tr.root.max)
 	}
