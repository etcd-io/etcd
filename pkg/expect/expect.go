// Copyright 2016 The etcd Authors
//
// Licensed under the Apache License, Version 2.0 (the "License");
// you may not use this file except in compliance with the License.
// You may obtain a copy of the License at
//
//     http://www.apache.org/licenses/LICENSE-2.0
//
// Unless required by applicable law or agreed to in writing, software
// distributed under the License is distributed on an "AS IS" BASIS,
// WITHOUT WARRANTIES OR CONDITIONS OF ANY KIND, either express or implied.
// See the License for the specific language governing permissions and
// limitations under the License.

// Package expect implements a small expect-style interface
// TODO(ptab): Consider migration to https://github.com/google/goexpect.
package expect

import (
	"bufio"
	"fmt"
	"io"
	"os"
	"os/exec"
	"strings"
	"sync"
	"syscall"
	"time"

	"github.com/creack/pty"
)

const DEBUG_LINES_TAIL = 40

type ExpectProcess struct {
	cmd  *exec.Cmd
	fpty *os.File
	wg   sync.WaitGroup

	mu    sync.Mutex // protects lines and err
	lines []string
	count int // increment whenever new line gets added
	err   error

	// StopSignal is the signal Stop sends to the process; defaults to SIGKILL.
	StopSignal os.Signal
}

// NewExpect creates a new process for expect testing.
func NewExpect(name string, arg ...string) (ep *ExpectProcess, err error) {
	// if env[] is nil, use current system env
	return NewExpectWithEnv(name, arg, nil)
}

// NewExpectWithEnv creates a new process with user defined env variables for expect testing.
func NewExpectWithEnv(name string, args []string, env []string) (ep *ExpectProcess, err error) {
	cmd := exec.Command(name, args...)
	cmd.Env = env
	ep = &ExpectProcess{
		cmd:        cmd,
		StopSignal: syscall.SIGKILL,
	}
	ep.cmd.Stderr = ep.cmd.Stdout
	ep.cmd.Stdin = nil

	if ep.fpty, err = pty.Start(ep.cmd); err != nil {
		return nil, err
	}

	ep.wg.Add(1)
	go ep.read()
	return ep, nil
}

func (ep *ExpectProcess) read() {
	defer ep.wg.Done()
	printDebugLines := os.Getenv("EXPECT_DEBUG") != ""
	r := bufio.NewReader(ep.fpty)
	for {
		l, err := r.ReadString('\n')
		ep.mu.Lock()
		if l != "" {
			if printDebugLines {
				fmt.Printf("%s-%d: %s", ep.cmd.Path, ep.cmd.Process.Pid, l)
			}
			ep.lines = append(ep.lines, l)
			ep.count++
		}
		if err != nil {
			ep.err = err
			ep.mu.Unlock()
			break
		}
		ep.mu.Unlock()
	}
}

// ExpectFunc returns the first line satisfying the function f.
func (ep *ExpectProcess) ExpectFunc(f func(string) bool) (string, error) {
	i := 0

	for {
		ep.mu.Lock()
		for i < len(ep.lines) {
			line := ep.lines[i]
			i++
			if f(line) {
				ep.mu.Unlock()
				return line, nil
			}
		}
		if ep.err != nil {
			ep.mu.Unlock()
			break
		}
		ep.mu.Unlock()
		time.Sleep(time.Millisecond * 100)
	}
	ep.mu.Lock()
	lastLinesIndex := len(ep.lines) - DEBUG_LINES_TAIL
	if lastLinesIndex < 0 {
		lastLinesIndex = 0
	}
	lastLines := strings.Join(ep.lines[lastLinesIndex:], "")
	ep.mu.Unlock()
	return "", fmt.Errorf("match not found."+
		" Set EXPECT_DEBUG for more info Err: %v, last lines:\n%s",
		ep.err, lastLines)
}

// Expect returns the first line containing the given string.
func (ep *ExpectProcess) Expect(s string) (string, error) {
	return ep.ExpectFunc(func(txt string) bool { return strings.Contains(txt, s) })
}

// LineCount returns the number of recorded lines since
// the beginning of the process.
func (ep *ExpectProcess) LineCount() int {
	ep.mu.Lock()
	defer ep.mu.Unlock()
	return ep.count
}

// Stop kills the expect process and waits for it to exit.
func (ep *ExpectProcess) Stop() error { return ep.close(true) }

// Signal sends a signal to the expect process
func (ep *ExpectProcess) Signal(sig os.Signal) error {
	return ep.cmd.Process.Signal(sig)
}

// Wait waits for the process to finish.
func (ep *ExpectProcess) Wait() {
	ep.wg.Wait()
}

// Close waits for the expect process to exit.
// Close currently does not return error if process exited with !=0 status.
// TODO: Close should expose underlying proces failure by default.
func (ep *ExpectProcess) Close() error { return ep.close(false) }

func (ep *ExpectProcess) close(kill bool) error {
	if ep.cmd == nil {
		return ep.err
	}
	if kill {
		ep.Signal(ep.StopSignal)
	}

	err := ep.cmd.Wait()
	ep.fpty.Close()
	ep.wg.Wait()

	if err != nil {
		if !kill && strings.Contains(err.Error(), "exit status") {
			// non-zero exit code
			err = nil
		} else if kill && strings.Contains(err.Error(), "signal:") {
			err = nil
		}
	}

	ep.cmd = nil
	return err
}

func (ep *ExpectProcess) Send(command string) error {
	_, err := io.WriteString(ep.fpty, command)
	return err
}

func (ep *ExpectProcess) ProcessError() error {
	if strings.Contains(ep.err.Error(), "input/output error") {
		// TODO: The expect library should not return
		// `/dev/ptmx: input/output error` when process just exits.
		return nil
	}
	return ep.err
}

func (ep *ExpectProcess) Lines() []string {
	ep.mu.Lock()
	defer ep.mu.Unlock()
	return ep.lines
<<<<<<< HEAD
=======
}

func (ep *ExpectProcess) IsRunning() bool {
	return ep.cmd != nil
>>>>>>> 4ab03223
}<|MERGE_RESOLUTION|>--- conflicted
+++ resolved
@@ -202,11 +202,8 @@
 	ep.mu.Lock()
 	defer ep.mu.Unlock()
 	return ep.lines
-<<<<<<< HEAD
-=======
 }
 
 func (ep *ExpectProcess) IsRunning() bool {
 	return ep.cmd != nil
->>>>>>> 4ab03223
 }