// Copyright 2015 The etcd Authors
//
// Licensed under the Apache License, Version 2.0 (the "License");
// you may not use this file except in compliance with the License.
// You may obtain a copy of the License at
//
//     http://www.apache.org/licenses/LICENSE-2.0
//
// Unless required by applicable law or agreed to in writing, software
// distributed under the License is distributed on an "AS IS" BASIS,
// WITHOUT WARRANTIES OR CONDITIONS OF ANY KIND, either express or implied.
// See the License for the specific language governing permissions and
// limitations under the License.

// Package v3rpc implements etcd v3 RPC system based on gRPC.
package v3rpc

import (
	"context"

	"go.etcd.io/etcd/etcdserver"
	"go.etcd.io/etcd/etcdserver/api/v3rpc/rpctypes"
	pb "go.etcd.io/etcd/etcdserver/etcdserverpb"
	"go.etcd.io/etcd/pkg/adt"

	"github.com/coreos/pkg/capnslog"
)

var (
	plog = capnslog.NewPackageLogger("go.etcd.io/etcd", "etcdserver/api/v3rpc")
)

type kvServer struct {
	hdr header
	kv  etcdserver.RaftKV
	// maxTxnOps is the max operations per txn.
	// e.g suppose maxTxnOps = 128.
	// Txn.Success can have at most 128 operations,
	// and Txn.Failure can have at most 128 operations.
	maxTxnOps uint
}

func NewKVServer(s *etcdserver.EtcdServer) pb.KVServer {
	return &kvServer{hdr: newHeader(s), kv: s, maxTxnOps: s.Cfg.MaxTxnOps}
}

func (s *kvServer) Range(ctx context.Context, r *pb.RangeRequest) (*pb.RangeResponse, error) {
	if err := checkRangeRequest(r); err != nil {
		return nil, err
	}

	resp, err := s.kv.Range(ctx, r)
	if err != nil {
		return nil, togRPCError(err)
	}

	s.hdr.fill(resp.Header)
	return resp, nil
}

func (s *kvServer) Put(ctx context.Context, r *pb.PutRequest) (*pb.PutResponse, error) {
	if err := checkPutRequest(r); err != nil {
		return nil, err
	}

	resp, err := s.kv.Put(ctx, r)
	if err != nil {
		return nil, togRPCError(err)
	}

	s.hdr.fill(resp.Header)
	return resp, nil
}

func (s *kvServer) DeleteRange(ctx context.Context, r *pb.DeleteRangeRequest) (*pb.DeleteRangeResponse, error) {
	if err := checkDeleteRequest(r); err != nil {
		return nil, err
	}

	resp, err := s.kv.DeleteRange(ctx, r)
	if err != nil {
		return nil, togRPCError(err)
	}

	s.hdr.fill(resp.Header)
	return resp, nil
}

func (s *kvServer) Txn(ctx context.Context, r *pb.TxnRequest) (*pb.TxnResponse, error) {
	if err := checkTxnRequest(r, int(s.maxTxnOps)); err != nil {
		return nil, err
	}
	// check for forbidden put/del overlaps after checking request to avoid quadratic blowup
	if _, _, err := checkIntervals(r.Success); err != nil {
		return nil, err
	}
	if _, _, err := checkIntervals(r.Failure); err != nil {
		return nil, err
	}

	resp, err := s.kv.Txn(ctx, r)
	if err != nil {
		return nil, togRPCError(err)
	}

	s.hdr.fill(resp.Header)
	return resp, nil
}

func (s *kvServer) Compact(ctx context.Context, r *pb.CompactionRequest) (*pb.CompactionResponse, error) {
	resp, err := s.kv.Compact(ctx, r)
	if err != nil {
		return nil, togRPCError(err)
	}

	s.hdr.fill(resp.Header)
	return resp, nil
}

func checkRangeRequest(r *pb.RangeRequest) error {
	if len(r.Key) == 0 {
		return rpctypes.ErrGRPCEmptyKey
	}
	return nil
}

func checkPutRequest(r *pb.PutRequest) error {
	if len(r.Key) == 0 {
		return rpctypes.ErrGRPCEmptyKey
	}
	if r.IgnoreValue && len(r.Value) != 0 {
		return rpctypes.ErrGRPCValueProvided
	}
	if r.IgnoreLease && r.Lease != 0 {
		return rpctypes.ErrGRPCLeaseProvided
	}
	return nil
}

func checkDeleteRequest(r *pb.DeleteRangeRequest) error {
	if len(r.Key) == 0 {
		return rpctypes.ErrGRPCEmptyKey
	}
	return nil
}

func checkTxnRequest(r *pb.TxnRequest, maxTxnOps int) error {
	opc := len(r.Compare)
	if opc < len(r.Success) {
		opc = len(r.Success)
	}
	if opc < len(r.Failure) {
		opc = len(r.Failure)
	}
	if opc > maxTxnOps {
		return rpctypes.ErrGRPCTooManyOps
	}

	for _, c := range r.Compare {
		if len(c.Key) == 0 {
			return rpctypes.ErrGRPCEmptyKey
		}
	}
	for _, u := range r.Success {
		if err := checkRequestOp(u, maxTxnOps-opc); err != nil {
			return err
		}
	}
	for _, u := range r.Failure {
		if err := checkRequestOp(u, maxTxnOps-opc); err != nil {
			return err
		}
	}

	return nil
}

// checkIntervals tests whether puts and deletes overlap for a list of ops. If
// there is an overlap, returns an error. If no overlap, return put and delete
// sets for recursive evaluation.
<<<<<<< HEAD
func checkIntervals(reqs []*pb.RequestOp) (map[string]struct{}, *adt.IntervalTree, error) {
=======
func checkIntervals(reqs []*pb.RequestOp) (map[string]struct{}, adt.IntervalTree, error) {
>>>>>>> 9a2af737
	dels := adt.NewIntervalTree()

	// collect deletes from this level; build first to check lower level overlapped puts
	for _, req := range reqs {
		tv, ok := req.Request.(*pb.RequestOp_RequestDeleteRange)
		if !ok {
			continue
		}
		dreq := tv.RequestDeleteRange
		if dreq == nil {
			continue
		}
		var iv adt.Interval
		if len(dreq.RangeEnd) != 0 {
			iv = adt.NewStringAffineInterval(string(dreq.Key), string(dreq.RangeEnd))
		} else {
			iv = adt.NewStringAffinePoint(string(dreq.Key))
		}
		dels.Insert(iv, struct{}{})
	}

	// collect children puts/deletes
	puts := make(map[string]struct{})
	for _, req := range reqs {
		tv, ok := req.Request.(*pb.RequestOp_RequestTxn)
		if !ok {
			continue
		}
		putsThen, delsThen, err := checkIntervals(tv.RequestTxn.Success)
		if err != nil {
			return nil, dels, err
		}
		putsElse, delsElse, err := checkIntervals(tv.RequestTxn.Failure)
		if err != nil {
			return nil, dels, err
		}
		for k := range putsThen {
			if _, ok := puts[k]; ok {
				return nil, dels, rpctypes.ErrGRPCDuplicateKey
			}
			if dels.Intersects(adt.NewStringAffinePoint(k)) {
				return nil, dels, rpctypes.ErrGRPCDuplicateKey
			}
			puts[k] = struct{}{}
		}
		for k := range putsElse {
			if _, ok := puts[k]; ok {
				// if key is from putsThen, overlap is OK since
				// either then/else are mutually exclusive
				if _, isSafe := putsThen[k]; !isSafe {
					return nil, dels, rpctypes.ErrGRPCDuplicateKey
				}
			}
			if dels.Intersects(adt.NewStringAffinePoint(k)) {
				return nil, dels, rpctypes.ErrGRPCDuplicateKey
			}
			puts[k] = struct{}{}
		}
		dels.Union(delsThen, adt.NewStringAffineInterval("\x00", ""))
		dels.Union(delsElse, adt.NewStringAffineInterval("\x00", ""))
	}

	// collect and check this level's puts
	for _, req := range reqs {
		tv, ok := req.Request.(*pb.RequestOp_RequestPut)
		if !ok || tv.RequestPut == nil {
			continue
		}
		k := string(tv.RequestPut.Key)
		if _, ok := puts[k]; ok {
			return nil, dels, rpctypes.ErrGRPCDuplicateKey
		}
		if dels.Intersects(adt.NewStringAffinePoint(k)) {
			return nil, dels, rpctypes.ErrGRPCDuplicateKey
		}
		puts[k] = struct{}{}
	}
	return puts, dels, nil
}

func checkRequestOp(u *pb.RequestOp, maxTxnOps int) error {
	// TODO: ensure only one of the field is set.
	switch uv := u.Request.(type) {
	case *pb.RequestOp_RequestRange:
		return checkRangeRequest(uv.RequestRange)
	case *pb.RequestOp_RequestPut:
		return checkPutRequest(uv.RequestPut)
	case *pb.RequestOp_RequestDeleteRange:
		return checkDeleteRequest(uv.RequestDeleteRange)
	case *pb.RequestOp_RequestTxn:
		return checkTxnRequest(uv.RequestTxn, maxTxnOps)
	default:
		// empty op / nil entry
		return rpctypes.ErrGRPCKeyNotFound
	}
}<|MERGE_RESOLUTION|>--- conflicted
+++ resolved
@@ -178,11 +178,7 @@
 // checkIntervals tests whether puts and deletes overlap for a list of ops. If
 // there is an overlap, returns an error. If no overlap, return put and delete
 // sets for recursive evaluation.
-<<<<<<< HEAD
-func checkIntervals(reqs []*pb.RequestOp) (map[string]struct{}, *adt.IntervalTree, error) {
-=======
 func checkIntervals(reqs []*pb.RequestOp) (map[string]struct{}, adt.IntervalTree, error) {
->>>>>>> 9a2af737
 	dels := adt.NewIntervalTree()
 
 	// collect deletes from this level; build first to check lower level overlapped puts
